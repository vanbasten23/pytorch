--- conflicted
+++ resolved
@@ -1,37 +1,18 @@
 from collections import defaultdict
 from copy import deepcopy
 import torch
-from typing import Any, Optional
+from typing import Any, Optional, Dict
 import pytorch_lightning as pl  # type: ignore
+import copy
 
 from ._data_sparstity_utils import (
     _attach_model_to_data_sparsifier,
     _log_sparsified_level,
-    _create_data_scheduler,
     _get_valid_name
 )
 
 
-<<<<<<< HEAD
-@dataclass
-class _DataSparsity(pl.callbacks.Callback):
-    data_sparsifier_type: Any
-    data_sparsifier_args: Dict  # this the arguments for sparsifier_type (except data_list)
-    data_scheduler_type: Optional[Any] = None  # Data sparsity scheduler, used only while in-training
-    data_scheduler_args: Optional[Dict] = None  # this is the arguments for scheduler_type (except data_sparsifier)
-    data_sparsifier: Any = field(init=False, default=None)
-    sparsified: Optional[torch.nn.Module] = field(init=False, default=None)
-    data_scheduler: Any = field(init=False, default=None)
-
-    def __post_init__(self):
-        pass
-
-
-@dataclass
-class PostTrainingDataSparsity(_DataSparsity):
-=======
 class PostTrainingDataSparsity(pl.callbacks.Callback):
->>>>>>> fcee9e0a
     """Lightning callback that enables post-training sparsity.
 
     This callback aims to sparsify the model inside lightning module after training.
@@ -77,7 +58,7 @@
         _log_sparsified_level(self.sparsified, self.data_sparsifier)
 
 
-class TrainingAwareDataSparsity(_DataSparsity):
+class TrainingAwareDataSparsity(pl.callbacks.Callback):
     """Lightning callback that enables in-training sparsity.
 
     This callback aims to sparsify the model inside lightning module during training.
@@ -87,8 +68,8 @@
         <callback_obj>.sparsified
 
     Args:
-        data_sparsifier_type (some implemented class of BaseDataSparsifier)
-            The data sparsifier object of this type is created when the
+        data_sparsifier_class (some implemented class of BaseDataSparsifier)
+            The data sparsifier object of this class is created when the
             training starts.
             Note: Objects should not be passed in here as they are created
             when the training starts.
@@ -97,8 +78,8 @@
             Dictionary of args to be passed to the data sparsifier.
             Note: data_list arg should be ignored
 
-        data_scheduler_type (some implemented class of BaseDataScheduler)
-            The data scheduler of this type is created when the training starts
+        data_scheduler_class (some implemented class of BaseDataScheduler)
+            The data scheduler of this class is created when the training starts
             Note: Objects should not be passed in here as they are created
             when the training starts.
 
@@ -123,20 +104,35 @@
         on_train_end()
             squash mask
     """
+    def __init__(self, data_sparsifier_class, data_sparsifier_args,
+                 data_scheduler_class, data_scheduler_args):
+        super().__init__()
+        # data sparsifier objects
+        self.data_sparsifier_class = data_sparsifier_class
+        self.data_sparsifier_args = data_sparsifier_args
 
-    def __post_init__(self):
-        assert self.data_scheduler_type is not None
-        assert self.data_scheduler_args is not None
-        self.data_sparsifier_state_dict = None
+        # scheduler objects
+        self.data_scheduler_class = data_scheduler_class
+        self.data_scheduler_args = data_scheduler_args
+
+        # fields
+        self.data_sparsifier: Any = None
+        self.data_scheduler: Any = None
+        self.sparsified: Optional[torch.nn.Module] = None
+
+        self.data_sparsifier_state_dict: Any = None
 
     def on_train_start(self, trainer, pl_module) -> None:
         # create sparsifier
-        self.data_sparsifier = self.data_sparsifier_type(**self.data_sparsifier_args)
+        self.data_sparsifier = self.data_sparsifier_class(**self.data_sparsifier_args)
         self.sparsified = deepcopy(pl_module.model)
 
         _attach_model_to_data_sparsifier(self.sparsified, self.data_sparsifier)  # just to populate the base_sl in the scheduler
+
         # create scheduler
-        self.data_scheduler = _create_data_scheduler(self.data_sparsifier, self.data_scheduler_args, self.data_scheduler_type)
+        args = copy.deepcopy(self.data_scheduler_args)
+        args['data_sparsifier'] = self.data_sparsifier
+        self.data_scheduler = self.data_scheduler_class(**args)
 
     def on_train_epoch_start(self, trainer, pl_module):
         if self.data_sparsifier_state_dict is None:
