--- conflicted
+++ resolved
@@ -44,7 +44,7 @@
     return DummyLightningModule(iC, oC)
 
 
-<<<<<<< HEAD
+
 class StepSLScheduler(BaseDataScheduler):
     """The sparsity param of each data group is multiplied by gamma every step_size epochs.
     """
@@ -66,10 +66,7 @@
         return {name: config[self.schedule_param] * self.gamma for name, config in data_groups.items()}
 
 
-class _PostTrainingCallbackTestCase(TestCase):
-=======
 class TestPostTrainingCallback(TestCase):
->>>>>>> 7c1fec84
     def _check_on_fit_end(self, pl_module, callback, sparsifier_args):
         """Makes sure that each component of is working as expected while calling the
         post-training callback.
@@ -117,7 +114,7 @@
         self._check_on_fit_end(pl_module, callback, sparsifier_args)
 
 
-class _TrainingAwareCallbackTestCase(TestCase):
+class TestTrainingAwareCallback(TestCase):
     """Class to test in-training version of lightning callback
     Simulates model training and makes sure that each hook is doing what is expected
     """
@@ -243,18 +240,6 @@
             valid_name = _get_valid_name(name)
             assert not is_parametrized(callback.data_sparsifier._continer, valid_name)
 
-    def run_all_checks(self, pl_module, callback, sparsifier_args, scheduler_args):
-        # simulate the training process and check all steps
-        self._check_on_train_start(pl_module, callback, sparsifier_args, scheduler_args)
-
-        num_epochs = 5
-        for _ in range(0, num_epochs):
-            self._check_on_train_epoch_start(pl_module, callback)
-            self._simulate_update_param_model(pl_module)
-            self._check_on_train_epoch_end(pl_module, callback)
-
-
-class TestTrainingAwareCallback(_TrainingAwareCallbackTestCase):
     @unittest.skipIf(not importlib.util.find_spec("pytorch_lightning"), "No pytorch_lightning")
     def test_train_aware_callback(self):
         sparsifier_args = {
@@ -275,7 +260,15 @@
         )
 
         pl_module = _make_lightning_module(100, [128, 256, 16])
-        self.run_all_checks(pl_module, callback, sparsifier_args, scheduler_args)
+
+        # simulate the training process and check all steps
+        self._check_on_train_start(pl_module, callback, sparsifier_args, scheduler_args)
+
+        num_epochs = 5
+        for _ in range(0, num_epochs):
+            self._check_on_train_epoch_start(pl_module, callback)
+            self._simulate_update_param_model(pl_module)
+            self._check_on_train_epoch_end(pl_module, callback)
 
 
 if __name__ == "__main__":
