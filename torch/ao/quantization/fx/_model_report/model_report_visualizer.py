--- conflicted
+++ resolved
@@ -1,11 +1,7 @@
 import torch
-<<<<<<< HEAD
-from typing import Any, Set, Dict, List, Tuple
+from typing import Any, Set, Dict, List, Tuple, Callable
 from collections import OrderedDict
 from tabulate import tabulate
-=======
-from typing import Any, Set, Dict, List, Tuple, OrderedDict, Callable
->>>>>>> 6bf092ff
 
 class ModelReportVisualizer:
     r"""
@@ -114,7 +110,6 @@
         # return our compiled set of unique feature names
         return unique_feature_names
 
-<<<<<<< HEAD
     def _get_filtered_data(self, feature_filter: str, module_fqn_filter: str) -> OrderedDict[str, Any]:
         r"""
         Filters the data and returns it in the same ordered dictionary format so the relavent views can be displayed.
@@ -149,10 +144,7 @@
 
         return filtered_dict
 
-    def generate_table_view(self, feature_filter: str = "", module_fqn_filter: str = "") -> Tuple[Dict[str, List[List[Any]]], str]:
-=======
-    def generate_table_view(self, feature: str = "", module_fqn_prefix_filter: str = "") -> Tuple[str, List[List[Any]]]:
->>>>>>> 6bf092ff
+    def generate_table_view(self, feature_filter: str = "", module_fqn_filter: str = "") -> Tuple[str, Dict[str, List[List[Any]]]]:
         r"""
         Takes in optional filter values and generates two tables with desired information.
 
@@ -184,20 +176,13 @@
                 Default = "", results in all the modules in the reports to be visible in the table
 
         Returns a tuple with two objects:
-<<<<<<< HEAD
+            (str) The formatted string that contains the table information to be printed
             (Dict[strList[List[Any]]]) A dict containing two keys:
             "tensor_level_info", "channel_level_info"
                 Each key maps to:
                     A list of lists containing the table information row by row
                     The 0th index row will contain the headers of the columns
                     The rest of the rows will contain data
-            (str) The formatted string that contains the tables information to be printed
-=======
-            (str) The formatted string that contains the table information to be printed
-            (List[List[Any]]) A list of lists containing the table information row by row
-                The 0th index row will contain the headers of the columns
-                The rest of the rows will contain data
->>>>>>> 6bf092ff
         Expected Use:
             >>> tabluated_str, info = model_report_visualizer.generate_table_view(*filters)
             >>> print(tabulated_str) # outputs neatly formatted table
@@ -318,7 +303,7 @@
             self.TABLE_CHANNEL_KEY : channel_table
         }
 
-        return (table_dict, table_str)
+        return (table_str, table_dict)
 
 
     def generate_plot_view(self, feature: str, module_fqn_prefix_filter: str = "") -> Tuple[Callable, List[List[Any]]]:
