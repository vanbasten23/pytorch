#include <torch/csrc/jit/runtime/interpreter.h>

#include <ATen/Parallel.h>
#include <ATen/core/ivalue.h>
#include <ATen/record_function.h>
#include <c10/core/thread_pool.h>
#include <c10/util/Exception.h>
#include <c10/util/irange.h>
#include <torch/csrc/autograd/edge.h>
#include <torch/csrc/autograd/grad_mode.h>
#include <torch/csrc/autograd/profiler.h>
#include <torch/csrc/autograd/variable.h>
#include <torch/csrc/jit/api/compilation_unit.h>
#include <torch/csrc/jit/api/function_impl.h>
#include <torch/csrc/jit/ir/constants.h>
#include <torch/csrc/jit/ir/ir.h>
#include <torch/csrc/jit/jit_log.h>
#include <torch/csrc/jit/runtime/exception_message.h>
#include <torch/csrc/jit/runtime/graph_executor.h>
#include <torch/csrc/jit/runtime/instruction.h>
#include <torch/csrc/jit/runtime/interpreter/code_impl.h>
#include <torch/csrc/jit/runtime/interpreter/frame.h>
#include <torch/csrc/jit/runtime/jit_exception.h>
#include <torch/csrc/jit/runtime/operator.h>
#include <torch/csrc/jit/runtime/profiling_record.h>
#include <torch/csrc/jit/runtime/script_profile.h>
#include <torch/csrc/jit/runtime/vararg_functions.h>
#include <string>

#ifdef USE_RPC
#include <torch/csrc/distributed/autograd/context/container.h>
using torch::distributed::autograd::DistAutogradContainer;
#endif

#include <exception>
#include <iostream>
#include <memory>
#include <mutex>
#include <ostream>
#include <stdexcept>
#include <typeinfo>
#include <unordered_map>
#include <unordered_set>
#include <utility>
#include <vector>

C10_DEFINE_bool(
    torch_jit_enable_rethrow_caught_exception,
    false,
    "enable rethrowing caught exception");

namespace torch {
namespace jit {

using CodeImpl = interpreter::CodeImpl;

// Before we translate to intepreter instructions, we do
// some preprocessing of the graph to turn it into a form that is closer
// to what the instructions will look like.
// In particular we:
// *  Computes whether a input to a node is the last use, so we can issue MOVE
//    rather than LOAD instructions.
// *  Drop nodes are inserted for any node that is unused to create a dummy use
//    that will cause the interpreter to free the node.
//    A drop node just pops its input off the stack to  ensure the interpreter
//    releases references to nodes that are never used. Drop nodes are also
//    inserted when the last use of a node is in some conditionally run control
//    flow (e.g. one side of an If) and the interpreter must free the node only
//    after the control flow has reconverged
// Outputs are:
// * graph - the post processed copy of g
// * move_flags[n] - a list of booleans, one for each input,
//   indicating whether this is the last use of the value. The interpreter
//   should generate a move rather than a copy in this case.

TensorTypePtr tensorTypeInCurrentExecutionContext(const at::Tensor& t) {
  if (!t.defined()) {
    return TensorType::get()->withUndefined();
  }
  auto r = TensorType::create(t);
  if (!at::GradMode::is_enabled()) {
    return r->withRequiresGrad(false);
  }
  return r;
}

namespace {
inline int64_t getDistAutogradContextId() {
#ifdef USE_RPC
  return DistAutogradContainer::currentContextId();
#else
  return 0;
#endif
}
} // namespace

thread_local InterpreterStateImpl* tls_int_state_ptr_ = nullptr;
struct TLSCurrentInterpreterGuard {
  TLSCurrentInterpreterGuard(InterpreterStateImpl* state) {
    prev_state_ = tls_int_state_ptr_;
    tls_int_state_ptr_ = state;
  }

  ~TLSCurrentInterpreterGuard() {
    tls_int_state_ptr_ = prev_state_;
  }

 private:
  InterpreterStateImpl* prev_state_;
};

// InterpreterState state that and used to compute a Code
struct InterpreterStateImpl : c10::intrusive_ptr_target {
  InterpreterStateImpl(const Code& code, TaskLauncher taskLauncher)
      : taskLauncher_(std::move(taskLauncher)) {
    enterFrame(code, 0);
  }

 private:
  using Frame = torch::jit::interpreter::Frame;
  struct WarnedNodes {
   public:
    // Inserts idx into warned_nodes_, returns a boolean indicates whether
    // insertion actually happened (idx wasn't originally in the set).
    bool insert(int32_t idx) {
      std::unique_lock<std::mutex> lock(mutex_);
      return warned_nodes_.insert(idx).second;
    }

   private:
    std::mutex mutex_;
    std::unordered_set<int32_t> warned_nodes_;
  };

  WarnedNodes warned_nodes_;

  // if we need to suspend, where do we reset the stack?
  // answer: to where it was when we were called, not
  // including any inputs to this function
  int64_t stack_start_ = -1;
  c10::intrusive_ptr<Future> future_;
  TaskLauncher taskLauncher_;

  // this holds all the tensors for this interpreter run
  // we don't bother minimizing the size of this vector, since the extra
  // memory used by the pointers in this will be small
  // instead we are very aggresive about releasing tensors when they become dead
  // to make sure memory management happens efficiently.
  // We optimize for the case where derivatives are run with retain_graph=False
  // in the case where it is true, then the interpreter and this array get
  // copied if this every becomes a bottleneck then we _should_ consider
  // minimizing the total number or register
  std::vector<IValue> registers;

  // A stack of objects that have been __enter__'d.
  std::vector<IValue> entered_objects;

  std::vector<Frame> frames;

  c10::intrusive_ptr<InterpreterStateImpl> intrusive_from_this() {
    c10::raw::intrusive_ptr::incref(this);
    return c10::intrusive_ptr<InterpreterStateImpl>::reclaim(this);
  }

  void enterFrame(const Code& code, size_t base_pointer) {
    frames.emplace_back(Frame{code.pImpl, 0, base_pointer, c10::nullopt});
    registers.resize(registers.size() + code.pImpl->register_size_);
  }

  void leaveFrame() {
    registers.resize(registers.size() - frames.back().function->register_size_);
    frames.pop_back();
  }

  // relative to the end of the register list so that when we call
  // functions we are referring to the registers of the currenly executing
  // function.
  IValue& reg(size_t reg) {
    return *(registers.end() - reg);
  }

  void dump(std::ostream& out, const Stack& stack) const {
    out << "Stack:\n";
    for (const auto& val : stack) {
      out << val;
      out << "\n";
    }
  }

  void runBuiltinFunction(Stack& stack, Function* fn) {
    // BuiltinOpFunction directly invokes a void(Stack&) to implement
    // custom C++ classes. Call run() here with the stack, and we will
    // get the results from that C++ method back in the stack. Advance
    // the PC by 1 without adding any new frame.
    fn->run(stack);
    ++frames.back().pc;
  }

  void runGraphFunction(Stack& stack, Function* fn) {
    const Code& code =
        // consider passing
        // `frames.back().function->remaining_bailout_depth_` into
        // `get_executor().getPlanFor()` to propagate caller's depth
        // restrictions onto children while this strategy has a
        // potential to reduce the number of compilations for too
        // dynamic callers we might miss opportunities where a caller is
        // dynamic but a callee gets stable arguments
        fn->get_executor()
            .getPlanFor(stack, GraphExecutor::getDefaultNumBailOuts())
            .code;
    ++frames.back().pc;
    enterFrame(code, stack.size() - code.num_inputs());
    checkAndStartRecordFunction(frames.back(), stack);
  }

#if defined(__GNUC__) || defined(__clang__)
#define JIT_USE_COMPUTED_GOTO
#endif
// Primitives for making interpreter internal state transitions.
// We maintain two local variables as the internal interpreter state:
// `frame` will be the current frame that the interpreter operatos on.
// `inst` will the current instruction pointed to by program counter.
//
// Instruction blocks should be always declared through `INST` macro and
// the instruction body should always start with a `INST_GUARD` declaration.
// Also blocks should be ended properly with either `INST_NEXT` (for going
// to the next instruction), or `INST_DISPATCH` (for jumping to a computed
// position using `INST_FETCH`).
#define INST_FETCH(X) (frame.function->instructions_[frame.pc += (X)])
#define INST_GUARD                                   \
  profiling::InstructionSpan span {                  \
    *frame.function->instructions_source()[frame.pc] \
  }
#if defined(JIT_USE_COMPUTED_GOTO)
#define INST(NAME) \
  NAME:            \
  label_##NAME
#define INST_DISPATCH goto* dispatch_table[inst.op]
#else
#define INST(NAME) NAME
#define INST_DISPATCH break
#endif
#define INST_NEXT       \
  inst = INST_FETCH(1); \
  INST_DISPATCH

  bool runImpl(Stack& stack) {
    // if we have never run before, then we might have to return the
    // stack when we suspend, record where it starts so we return the right
    // stack
    if (stack_start_ == -1) {
      TORCH_INTERNAL_ASSERT(stack.size() >= frames.back().function->n_inputs);
      stack_start_ = stack.size() - frames.back().function->n_inputs;
    } else {
      // during restarts, all of the stack is always our own, so we leave
      // nothing
      stack_start_ = 0;
    }

    TLSCurrentInterpreterGuard g(this);
    if (frames.back().pc == 0 && stack_start_ == 0) {
      checkAndStartRecordFunction(frames.back(), stack);
    }

#if defined(JIT_USE_COMPUTED_GOTO)
    // NOLINTNEXTLINE(cppcoreguidelines-avoid-c-arrays)
    static void* dispatch_table[] = {
#define DISPATCH_TABLE_ENTRY(op, _) &&label_##op,
        FORALL_OPCODES(DISPATCH_TABLE_ENTRY)
#undef DISPATCH_TABLE_ENTRY
    };
#endif

    try {
      while (true) {
        Frame& frame = frames.back();
        Instruction inst = INST_FETCH(0);
        switch (inst.op) {
          case INST(ENTER): {
            INST_GUARD;
            const auto& obj = peek(stack, 0, 1);
            TORCH_INTERNAL_ASSERT(obj.isObject());
            entered_objects.push_back(obj);
          }
            INST_NEXT;
          case INST(EXIT): {
            INST_GUARD;
            auto obj = entered_objects.back().toObject();
            auto& f = obj->type()->getMethod("__exit__");
            push(stack, std::move(obj));
            entered_objects.pop_back();
            push(stack, IValue());
            push(stack, IValue());
            push(stack, IValue());
            runGraphFunction(stack, &f);
            continue;
          }
          case INST(OP): {
            INST_GUARD;
            frame.function->operator_table_[inst.X](stack);
          }
            INST_NEXT;
          case INST(OPN): {
            INST_GUARD;
            stack.push_back(inst.N);
            frame.function->operator_table_[inst.X](stack);
          }
            INST_NEXT;
          case INST(LOAD): {
            INST_GUARD;
            stack.emplace_back(reg(inst.X));
          }
            INST_NEXT;
          case INST(MOVE): {
            INST_GUARD;
            stack.emplace_back(std::move(reg(inst.X)));
          }
            INST_NEXT;
          case INST(STORE): {
            INST_GUARD;
            reg(inst.X) = pop(stack);
          }
            INST_NEXT;
          case INST(STOREN): {
            INST_GUARD;
            for (size_t i = inst.N; i > 0; --i) {
              reg(inst.X + i - 1) = pop(stack);
            }
          }
            INST_NEXT;
          case INST(DROP): {
            INST_GUARD;
            pop(stack);
          }
            INST_NEXT;
          case INST(DROPR): {
            INST_GUARD;
            reg(inst.X) = IValue();
          }
            INST_NEXT;
          case INST(LOADC): {
            INST_GUARD;
            stack.emplace_back(frame.function->constant_table_[inst.X]);
          }
            INST_NEXT;
          case INST(GET_ATTR): {
            INST_GUARD;
            auto userObj = pop(stack).toObject();
            auto value = userObj->getSlot(inst.X);
            push(stack, std::move(value));
          }
            INST_NEXT;
          case INST(SET_ATTR): {
            INST_GUARD;
            auto v = pop(stack);
            auto userObj = pop(stack).toObject();
            userObj->setSlot(inst.X, std::move(v));
          }
            INST_NEXT;
          case INST(JF): {
            INST_GUARD;
            if (pop(stack).toBool()) {
              inst = INST_FETCH(1);
            } else {
              inst = INST_FETCH(inst.X);
            }
          }
            INST_DISPATCH;
          case INST(JMP): {
            INST_GUARD;
            inst = INST_FETCH(inst.X);
          }
            INST_DISPATCH;
          case INST(LOOP): {
            INST_GUARD;
            // stack: iteration_count, max_iter, cond, loop_carried_deps...
            auto fr = stack.end() - (inst.N + 1);
            int64_t trip_count = fr[0].toInt();
            int64_t max_trip_count = fr[1].toInt();
            bool cond = fr[2].toBool();
            if (trip_count < max_trip_count && cond) {
              fr[2] = trip_count;
              fr[0] = trip_count + 1;
              inst = INST_FETCH(1);
            } else {
              size_t n_loop_carried = inst.N - 2;
              for (const auto i : c10::irange(n_loop_carried)) {
                fr[i] = std::move(fr[i + 3]);
              }
              drop(stack, 3); // iteration_count, max_iter, cond
              inst = INST_FETCH(inst.X);
            }
          }
            INST_DISPATCH;
          case INST(CALL): {
            INST_GUARD;
            Function* fn = frame.function->function_table_[inst.X];
            if (!fn->isGraphFunction()) {
              runBuiltinFunction(stack, fn);
            } else {
              runGraphFunction(stack, fn);
            }
            continue;
          }
          case INST(INTERFACE_CALL): {
            INST_GUARD;
            // note the hash table lookup to find the function
            // this can be more optimized if necessary, caching parts
            // of the hashing computation or storing the offset when
            // the object is turned into an interface

            // consider passing
            // `frames.back().function->remaining_bailout_depth_` into
            // `get_executor().getPlanFor()` to propagate caller's depth
            // restrictions onto children while this strategy has a potential to
            // reduce the number of compilations for too dynamic callers we
            // might miss opportunities where a caller is dynamic but a callee
            // gets stable arguments
            Function& function =
                peek(stack, 0, inst.N)
                    .toObject()
                    ->type()
                    ->getMethod(
                        frame.function->constant_table_[inst.X].toStringRef());
            if (!function.isGraphFunction()) {
              runBuiltinFunction(stack, &function);
            } else {
              runGraphFunction(stack, &function);
            }
            continue;
          }
          case INST(RET): {
            if (frames.size() > 1) {
              leaveFrame();
              continue;
            }
            if (future_) {
              auto num_outputs = frames.back().function->n_outputs;
              if (num_outputs == 1) {
                future_->markCompleted(stack.back());
              } else {
                future_->markCompleted(c10::ivalue::Tuple::create(
                    jit::last(stack, num_outputs).vec()));
              }
            }
            // destroy the last frame and call RecordFunction's end callbacks
            leaveFrame();
            return false;
          }
          case INST(WAIT): {
            INST_GUARD;
            auto future = stack.back().toFuture();
            if (!future->completed()) {
              getOrCreateFuture();

              // callback needs to be a struct rather than a lambda so that
              // we can move the stack to the other thread
              struct Callback {
                Callback(
                    c10::intrusive_ptr<InterpreterStateImpl> state,
                    Stack stack)
                    : stateImpl_(std::move(state)),
                      state_(stateImpl_),
                      stack_(std::move(stack)) {
                  dist_autograd_context_id_ = getDistAutogradContextId();
                  state_ = InterpreterState(stateImpl_);
                }
                void operator()(c10::ivalue::Future& /* unused */) {
                  stateImpl_->taskLauncher_(InterpreterContinuation(
                      state_,
                      std::move(stack_),
                      dist_autograd_context_id_,
                      std::move(tls_state_)));
                }

               private:
                c10::intrusive_ptr<InterpreterStateImpl> stateImpl_;
                InterpreterState state_;
                Stack stack_;
                int64_t dist_autograd_context_id_;
                // preserve the original ThreadLocalState
                at::ThreadLocalState tls_state_;
              };

              // we are suspending, so we need to reset the stack to where we
              // started if it started empty, except for the inputs we can avoid
              // a true copy by swapping, which leaves the original stack empty.
              Stack copied;
              if (stack_start_ == 0) {
                copied.swap(stack);
              } else {
                copied.insert(
                    copied.begin(),
                    std::make_move_iterator(stack.begin() + stack_start_),
                    std::make_move_iterator(stack.end()));
                stack.resize(stack_start_);
              }
              // save pc into the frame so we continue here when restored
              future->addCallback(
                  Callback(intrusive_from_this(), std::move(copied)));

              return true;
            }
            stack.pop_back();
            stack.emplace_back(future->value());
          }
            INST_NEXT;
          case INST(PROFILE_OP): {
            INST_GUARD;
            auto& frame_id_ref = frame.id;
            if (!frame_id_ref.has_value()) {
              frame_id_ref = Frame::genId();
            }
            const auto& callback =
                frame.function->profile_function_table_[inst.X];
            push(stack, c10::IValue{static_cast<int64_t>(*frame_id_ref)});
            callback(stack);
          }
            INST_NEXT;
          case INST(FAIL_GUARD): {
            INST_GUARD;
            // patch FAIL_GUARD back to GUARD
            GRAPH_DEBUG(
                "Bailout ", inst.X, " triggered via bailout_requests_!");
            frame.function->instructions_[frame.pc].op = GUARD;
            push(stack, false);
          }
            INST_NEXT;
          case INST(TYPECHECK): {
            INST_GUARD;
            int num_inputs = inst.N, i = 0;
            // NOLINTNEXTLINE(clang-diagnostic-sign-compare)
            TORCH_INTERNAL_ASSERT(stack.size() >= num_inputs && num_inputs > 0);
            // Check every input's shape against profiled (expected) shape.
            for (i = 0; i < num_inputs; i++) {
              auto& input = peek(stack, i, num_inputs);
              auto& t = input.toTensor();
              const TypePtr& expected = frame.function->type_table_[inst.X + i];
              auto* expected_type = expected->castRaw<TensorType>();
              if (t.defined() && !expected_type->matchTensor(t)) {
                push(stack, false);
                break;
              }
            }
            if (i == num_inputs) {
              push(stack, true);
            }
          }
            INST_NEXT;
          case INST(GUARD): {
            INST_GUARD;
            if (!stack.back().isTensor()) {
              // stack.back() is an Uninitialized IValue and this is a guard
              // on a block output. Uninitialized IValues are never used
              // so it's safe to pass this guard check
              push(stack, true);
            } else {
              auto& t = stack.back().toTensor();
              const TypePtr& expected = frame.function->type_table_[inst.X];
              auto* expected_type = expected->castRaw<TensorType>();
              if (t.defined() &&
                  !frames.back().symbols2dims.bindSymbolicShapes(
                      t.sizes(), expected_type->symbolic_sizes())) {
                push(stack, false);
              } else {
                push(stack, expected_type->matchTensor(t));
              }
            }
          }
            INST_NEXT;
          case INST(TAIL_CALL): {
            INST_GUARD;
            GRAPH_DEBUG("running TAIL_CALL for ", inst.X);
            frame.function->function_table_[inst.X]->ensure_defined();
            size_t remaining_bailout_depth =
                frame.function->remaining_bailout_depth_ > 0
                ? frame.function->remaining_bailout_depth_ - 1
                : 0;
            const Code& code = frame.function->function_table_[inst.X]
                                   ->get_executor()
                                   .getPlanFor(stack, remaining_bailout_depth)
                                   .code;
            size_t num_inputs = code.num_inputs();
            size_t base_pointer = frame.base_pointer;
            TORCH_INTERNAL_ASSERT(stack.size() >= num_inputs);
            size_t inputs_start = stack.size() - num_inputs;
            for (const auto i : c10::irange(num_inputs)) {
              stack.at(base_pointer + i) =
                  std::move(stack.at(inputs_start + i));
            }
            stack.resize(base_pointer + num_inputs);
            leaveFrame();
            enterFrame(code, base_pointer);
            checkAndStartRecordFunction(frames.back(), stack);
            continue;
          }
          case INST(LIST_UNPACK): {
            INST_GUARD;
            listUnpack(stack, inst.X);
          }
            INST_NEXT;
          case INST(TUPLE_CONSTRUCT): {
            INST_GUARD;
            tupleConstruct(stack, inst.X);
          }
            INST_NEXT;
          case INST(TUPLE_SLICE): {
            INST_GUARD;
            tupleSlice(stack, inst.X, inst.X + inst.N);
          }
            INST_NEXT;
          case INST(NAMED_TUPLE_CONSTRUCT): {
            INST_GUARD;
            namedTupleConstruct(
                stack,
                frame.function->type_table_[inst.X]->expect<TupleType>(),
                inst.N);
          }
            INST_NEXT;
          case INST(LIST_CONSTRUCT): {
            INST_GUARD;
            const auto& type =
                frame.function->type_table_[inst.X]->expectRef<ListType>();
            listConstruct(stack, type, inst.N);
          }
            INST_NEXT;
          case INST(DICT_CONSTRUCT): {
            INST_GUARD;
            const auto& type =
                frame.function->type_table_[inst.X]->expectRef<DictType>();
            dictConstruct(stack, type, inst.N);
          }
            INST_NEXT;
          case INST(CREATE_OBJECT): {
            INST_GUARD;
            auto type =
                frame.function->type_table_[inst.X]->expect<ClassType>();
            createObject(stack, type);
          }
            INST_NEXT;
          case INST(ISINSTANCE): {
            INST_GUARD;
            at::ArrayRef<TypePtr> types(
                &(frame.function->type_table_[inst.X]),
                &(frame.function->type_table_[inst.X + inst.N]));
            isinstance(stack, types);
          }
            INST_NEXT;
          case INST(FORK): {
            INST_GUARD;
            // Move inputs to a separate stack
            Function* forked_fn = frame.function->function_table_[inst.X];
            InterpreterState forked_interpreter(
                forked_fn->get_executor()
                    .getPlanFor(stack, GraphExecutor::getDefaultNumBailOuts())
                    .code,
                taskLauncher_);
            InterpreterContinuation continuation(
                forked_interpreter,
                Stack(stack.end() - inst.N, stack.end()),
                getDistAutogradContextId());
            drop(stack, inst.N);
            push(stack, forked_interpreter.getFuture());
            taskLauncher_(std::move(continuation));
          }
            INST_NEXT;
          case INST(WARN): {
            INST_GUARD;
            // Keeps track of which WARN instruction has been executed before,
            // we only want to execute each WARN once to match default Python
            // warning behavior.
            bool need_warn = true;
            if (inst.X != -1) {
              need_warn = warned_nodes_.insert(inst.X);
            }

            Node* node =
                frames.back().function->instructions_source_.at(frame.pc);
            auto range = node->sourceRange().source();
            if (range->filename()) {
              drop(stack, 1);
              const auto& msg = stack.back().toStringRef();
              if (need_warn) {
                auto line = range->starting_line_no() +
                    range->lineno_for_offset(node->sourceRange().start());
                c10::SourceLocation location{
                    "", range->filename()->c_str(), uint32_t(line)};
                // Sends the warning to the warning handler with the
                // "verbatim" flag. This flag ensures the warning handler
                // will print the exception as configured.
                c10::Warning::warn(location, msg, /*verbatim=*/true);
              }
              stack.pop_back();
            } else {
              const auto& msg = stack.back().toStringRef();
              if (need_warn) {
                TORCH_WARN(msg);
              }
              stack.pop_back();
            }
          }
            INST_NEXT;
        }
      }
    } catch (std::exception& e) {
      for (auto it = entered_objects.rbegin(), end = entered_objects.rend();
           it != end;
           ++it) {
        auto& f = it->toObject()->type()->getMethod("__exit__");
        Stack stack;
        push(stack, *it);
        push(stack, IValue());
        push(stack, IValue());
        push(stack, IValue());
        try {
          f.run(stack);
        } catch (std::exception& _) {
          // TODO(T98048876): Handle `_` correctly.
        }
      }
      if (FLAGS_torch_jit_enable_rethrow_caught_exception) {
        if (future_) {
          future_->setError(std::current_exception());
          return false;
        }
        throw;
      }
      bool is_jit_exception = dynamic_cast<JITException*>(&e);
      // Janky af.  See https://github.com/pytorch/pytorch/issues/54612
      auto* not_implemented_error = dynamic_cast<c10::NotImplementedError*>(&e);
      handleError(ExceptionMessage(e), is_jit_exception, not_implemented_error);
      return false;
    }
  }

#undef INST_NEXT
#undef INST_DISPATCH
#undef INST
#undef INST_GUARD
#undef INST_FETCH
#undef JIT_USE_COMPUTED_GOTO

  void formatStackTrace(std::ostream& out) {
    format_stack_trace(out, callstack());
  }

  void handleError(
      const ExceptionMessage& msg,
      bool is_jit_exception,
      c10::NotImplementedError* not_implemented_error) {
    std::ostringstream ss;
    ss << "The following operation failed in the TorchScript interpreter.\n";
    formatStackTrace(ss);
    ss << "RuntimeError: " << msg << "\n";
    if (future_) {
      future_->setError(std::make_exception_ptr(Future::FutureError(ss.str())));
    } else if (is_jit_exception) {
      throw JITException(ss.str());
    } else if (not_implemented_error) {
      throw c10::NotImplementedError(
          ss.str(),
          not_implemented_error->backtrace(),
          not_implemented_error->caller());
    } else {
      throw std::runtime_error(ss.str());
    }
  }

  static void checkAndStartRecordFunction(Frame& frame, Stack& stack) {
    bool pre_sampled = false;
    if (!frame.record_function && at::hasCallbacks() &&
        at::shouldRunRecordFunction(&pre_sampled)) {
      auto rec_fn = std::make_unique<at::RecordFunction>(
          at::RecordScope::TORCHSCRIPT_FUNCTION, pre_sampled);
      if (rec_fn->isActive()) {
        if (rec_fn->needsInputs()) {
          rec_fn->before(
              frame.function->function_name_,
              last(stack, frame.function->n_inputs));
        } else {
          rec_fn->before(frame.function->function_name_);
        }
        frame.record_function = std::move(rec_fn);
      }
    }
  }

 public:
  // One way to avoid overhead of forming string would be to return
  // a vector of frame.function, i.e. CodeImpl*
  // This is not exactly clean as it will expose, internal details of
  // interpreter. But this way we hold onto graph/node and Function and
  // we can create module hierarchy string for each event in autograd
  // profiler at the end, when consolidating events.
  // At the moment overhead does not seem exhorbitantly large.
  // Another option would be return vector of (string, InlinedCallstackPtrs)
  // string would contain function name and typename of self
  // Format of the returned vector of strings:
  // For each frame, the corresponding module name, type and function name
  // are in following format:
  // <module-instance-name>(module type)::<function-name>
  // Special keys for module-instance-name:
  //   - TOP: for top level module
  //   - SELF: When method/function of the frame is associated with
  //           previous frame's module instance
  //   - INSTANCE_NAME_UNKNOWN: instance name cannot be figured out
  //   - CALL_FUNCTION: call to free function
  std::vector<std::string> moduleHierarchy() const {
    std::vector<std::string> module_function_list;
    std::string module_hierarchy("TOP");
    for (size_t i = 0; i < frames.size(); ++i) {
      const Frame& frame = frames[i];
      std::string fn_name = frame.function->function_name_;
      // For each frame, type of the class with which the function is
      // associated, is queried here. And the type name is added to
      // module hierarchy.
      const auto& g = frame.function->graph_;
      std::string g_self_type;
      if (g && g->inputs().size() > 0) {
        const auto& g_self_type_ptr =
            g->inputs()[0]->type()->cast<c10::ClassType>();
        if (g_self_type_ptr) {
          g_self_type = g_self_type_ptr->name()->qualifiedName();
          g_self_type = g_self_type.substr(g_self_type.find_last_of('.') + 1);
        }
      }
      module_hierarchy.append("(")
          .append(g_self_type)
          .append(")::")
          .append(fn_name);
      module_function_list.emplace_back(std::move(module_hierarchy));

      size_t pc = frame.pc;
      // CALL nodes have already advanced the pc, so
      // undo that to report the call node
      if (i + 1 < frames.size()) {
        --pc;
      }

      Node* node = frame.function->instructions_source_[pc];
      if (node->callstack()) {
        for (const auto& p : (*node->callstack())->vec()) {
          fn_name = std::get<0>(p)->name();
          const auto& opt_module_info = std::get<2>(p);
          if (opt_module_info.has_value()) {
            const auto& module_instance_info = opt_module_info.value();
            module_hierarchy = utils::get_module_info(module_instance_info);
            module_hierarchy.append("::").append(fn_name);
          } else {
            // This is likely a call to free function, not associated with
            // any class
            module_hierarchy = "::";
            module_hierarchy.append(fn_name);
          }
          module_function_list.emplace_back(std::move(module_hierarchy));
        }
      }

      module_hierarchy = std::string();
      // If this node is of type callMethod then the following frame
      // will contain the op being executed.
      // For such callMethod node, we add the object instance name
      // associated with it, since the following frame will not have it.
      if (node->kind() == prim::CallMethod) {
        std::string class_instance_name;
        if (node->input(0)->node()->kind() == prim::GetAttr) {
          class_instance_name = node->input(0)->node()->s(attr::name);
        } else if (
            node->owningGraph()->inputs().size() > 0 &&
            node->input(0) == node->owningGraph()->inputs()[0]) {
          class_instance_name = "SELF";
        } else {
          class_instance_name = "INSTANCE_NAME_UNKNOWN";
        }
        module_hierarchy = std::move(class_instance_name);
      } else if (node->kind() == prim::CallFunction) {
        auto function_constant = node->input(0)->node();
        auto fun_type =
            function_constant->output()->type()->expect<FunctionType>();
        auto fun_name = fun_type->function()->name();
        module_hierarchy = "CALL_FUNCTION::";
        module_hierarchy.append(fun_name);
      }
    }
    return module_function_list;
  }

  std::vector<StackEntry> callstack() const {
    std::vector<StackEntry> entries;
    for (const auto i : c10::irange(frames.size())) {
      const Frame& frame = frames[i];
      std::string previous_fn_name = frame.function->function_name_;
      size_t pc = frame.pc;
      // CALL nodes have already advanced the pc, so
      // undo that to report the call node
      if (i + 1 < frames.size()) {
        --pc;
      }

      Node* node = frame.function->instructions_source_[pc];
      if (node->callstack()) {
        for (const auto& p : (*node->callstack())->vec()) {
          entries.emplace_back(StackEntry{previous_fn_name, std::get<1>(p)});
          previous_fn_name = std::get<0>(p)->name();
        }
      }
      entries.emplace_back(StackEntry{previous_fn_name, node->sourceRange()});
    }
    return entries;
  }

  FrameNodeId currentFrameId() const {
    auto& frame = frames.back();
    Node* node = frame.function->instructions_source_[frame.pc];

    return {
        frame.pc, canonicalSchemaString(node->schema()), getHeader(node), node};
  }

  c10::intrusive_ptr<Future> getOrCreateFuture() {
    if (!future_) {
      future_ =
          c10::make_intrusive<Future>(frames.front().function->return_type_);
    }
    return future_;
  }

  c10::intrusive_ptr<Future> runAsync(Stack& stack) {
    getOrCreateFuture();
    runImpl(stack);
    return future_;
  }

  void run(Stack& stack) {
    if (runImpl(stack)) {
      future_->wait();

      auto num_outputs = frames.front().function->n_outputs;
      if (num_outputs == 1) {
        push(stack, future_->value());
      } else {
        auto tuple = future_->value().toTuple();
        for (const IValue& value : tuple->elements()) {
          push(stack, value);
        }
      }
    }
  }
};

std::vector<StackEntry> currentCallstack() {
  if (tls_int_state_ptr_) {
    auto cs = tls_int_state_ptr_->callstack();
    std::reverse(cs.begin(), cs.end());
    return cs;
  }
  return std::vector<StackEntry>();
}

<<<<<<< HEAD
c10::optional<FrameNodeId> currentFrameId() {
  if (tls_int_state_ptr_) {
    return tls_int_state_ptr_->currentFrameId();
  }
  return c10::nullopt;
=======
std::vector<std::string> currentModuleHierarchy() {
  if (tls_int_state_ptr_) {
    return tls_int_state_ptr_->moduleHierarchy();
  }
  return std::vector<std::string>();
>>>>>>> 0c4e4e58
}

std::ostream& operator<<(std::ostream& out, const Code& code) {
  out << *code.pImpl->graph_ << "\n";
  code.pImpl->dump(out);
  return out;
}

Code::Code(
    const std::shared_ptr<Graph>& graph,
    std::string function_name,
    size_t remaining_bailout_depth)
    : pImpl(new CodeImpl(
          graph,
          std::move(function_name),
          remaining_bailout_depth)) {}

Code::Code(CodeImpl* codeImpl) : pImpl(codeImpl) {}
Code::~Code() = default;

MobileCode::MobileCode(
    const std::shared_ptr<Graph>& graph,
    std::string function_name,
    bool emit_default_input_instructions,
    size_t remaining_bailout_depth)
    : Code(new interpreter::MobileCodeImpl(
          graph,
          std::move(function_name),
          emit_default_input_instructions,
          remaining_bailout_depth)) {}

MobileCode::~MobileCode() = default;

const std::vector<GraphExecutor*>& Code::grad_executors() {
  return pImpl->grad_executors();
}

const std::vector<GraphExecutor*>& Code::diff_graph_op_executors() {
  return pImpl->diff_graph_op_executors();
}

size_t Code::num_bailouts() const {
  return pImpl->type_table_.size();
}

void Code::request_bailout(size_t index) {
  pImpl->request_bailout(index);
}

size_t Code::num_inputs() const {
  return pImpl->n_inputs;
}

size_t Code::num_outputs() const {
  return pImpl->n_outputs;
}

const std::vector<c10::IValue>& Code::constant_table() const {
  return pImpl->constant_table();
}

const std::vector<Instruction>& Code::instructions() const {
  return pImpl->instructions();
}

const std::unordered_map<std::string, size_t>& Code::op_to_num_specified_args()
    const {
  return pImpl->op_to_num_specified_args();
}

const std::vector<Node*>& Code::instructions_source() const {
  return pImpl->instructions_source();
}

const std::vector<TypePtr>& Code::type_table() const {
  return pImpl->type_table_;
}

size_t Code::register_size() const {
  return pImpl->register_size_;
}

InterpreterState::InterpreterState(const Code& code, TaskLauncher taskLauncher)
    : pImpl(c10::make_intrusive<InterpreterStateImpl>(
          code,
          std::move(taskLauncher))) {}
InterpreterState::~InterpreterState() = default;

void InterpreterState::run(Stack& stack) {
  static_cast<InterpreterStateImpl*>(pImpl.get())->run(stack);
}

c10::intrusive_ptr<Future> InterpreterState::runAsync(Stack& stack) {
  return static_cast<InterpreterStateImpl*>(pImpl.get())->runAsync(stack);
}

c10::intrusive_ptr<Future> InterpreterState::getFuture() {
  return static_cast<InterpreterStateImpl*>(pImpl.get())->getOrCreateFuture();
}

InterpreterState::InterpreterState(
    c10::intrusive_ptr<c10::intrusive_ptr_target> pImpl_)
    : pImpl(std::move(pImpl_)) {}

void InterpreterContinuation::operator()() {
#ifdef USE_RPC
  auto prev_dist_id = DistAutogradContainer::currentContextId();
  DistAutogradContainer::forceCurrentContextId(dist_autograd_context_id_);
#endif
  if (tls_state_ != c10::nullopt) {
    at::ThreadLocalStateGuard g(*tls_state_);
    state.runAsync(stack);
  } else {
    state.runAsync(stack);
  }
#ifdef USE_RPC
  DistAutogradContainer::forceCurrentContextId(prev_dist_id);
#endif
}

} // namespace jit
} // namespace torch<|MERGE_RESOLUTION|>--- conflicted
+++ resolved
@@ -957,19 +957,18 @@
   return std::vector<StackEntry>();
 }
 
-<<<<<<< HEAD
+std::vector<std::string> currentModuleHierarchy() {
+  if (tls_int_state_ptr_) {
+    return tls_int_state_ptr_->moduleHierarchy();
+  }
+  return std::vector<std::string>();
+}
+
 c10::optional<FrameNodeId> currentFrameId() {
   if (tls_int_state_ptr_) {
     return tls_int_state_ptr_->currentFrameId();
   }
   return c10::nullopt;
-=======
-std::vector<std::string> currentModuleHierarchy() {
-  if (tls_int_state_ptr_) {
-    return tls_int_state_ptr_->moduleHierarchy();
-  }
-  return std::vector<std::string>();
->>>>>>> 0c4e4e58
 }
 
 std::ostream& operator<<(std::ostream& out, const Code& code) {
