--- conflicted
+++ resolved
@@ -2,11 +2,7 @@
 from typing import Iterator, Set
 import functools
 
-<<<<<<< HEAD
-from torch.utils._mode_utils import _enable_mode, _push_mode, _ModeInfo, _wrap_init
-=======
 from torch.utils._mode_utils import _enable_mode, _push_mode, _ModeInfo, _wrap_init, _restore_mode
->>>>>>> 799bc645
 from torch._C import _get_torch_dispatch_mode, _set_torch_dispatch_mode
 from dataclasses import dataclass
 
@@ -69,12 +65,9 @@
 def _wrap_torch_dispatch(f):
     @functools.wraps(f)
     def wrapped(self, *args, **kwargs):
-<<<<<<< HEAD
-=======
         if isinstance(f, classmethod):
             raise RuntimeError("TorchDispatchMode's torch_dispatch function " +
                                "should be a normal method not a class method")
->>>>>>> 799bc645
         inner = getattr(self, "inner", None)
 
         with enable_torch_dispatch_mode(inner):
@@ -156,13 +149,6 @@
         raise NotImplementedError()
 
     def __enter__(self):
-<<<<<<< HEAD
-        if hasattr(self, "inner"):
-            raise RuntimeError(f"{self} has already been used as a mode, please create and use a fresh version")
-        old = _get_torch_dispatch_mode()
-        self.inner = old
-        _set_torch_dispatch_mode(self)
-=======
         old = _get_torch_dispatch_mode()
         if hasattr(self, "inner"):
             raise RuntimeError(f"{self} has already been used as a mode. Please use a fresh version or use restore")
@@ -174,18 +160,14 @@
                 self.ancestors = self.inner.ancestors.union({self.inner})
         _set_torch_dispatch_mode(self)
         return self
->>>>>>> 799bc645
 
     def __exit__(self, exc_type, exc_val, exc_tb):
         _set_torch_dispatch_mode(self.inner)
 
-<<<<<<< HEAD
-=======
     @contextlib.contextmanager
     def restore(self):
         return _restore_mode(self, mode_info=TorchDispatchModeInfo())
 
->>>>>>> 799bc645
     @classmethod
     def push(cls, *args, **kwargs):
         return push_torch_dispatch_mode(functools.partial(cls, *args, **kwargs))
