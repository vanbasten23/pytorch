--- conflicted
+++ resolved
@@ -334,16 +334,12 @@
             else:
                 return args[0].fake_device
 
-<<<<<<< HEAD
-        if any(not issubclass(t, FakeTensor) and not t is torch.Tensor for t in types):
-=======
         # Because fake mode can return NotImplemented (if it sees a subclass
         # it doesn't know how to deal with), this test here is important
         # because the next dispatch after a fake mode will attempt to use
         # subclasses of tensors to dispatch, and any FakeTensor arguments
         # will be considered eligible.
         if any(not issubclass(t, FakeTensor) and t is not torch.Tensor for t in types):
->>>>>>> 709cfa99
             return NotImplemented
 
         fake_mode = None
@@ -438,8 +434,6 @@
         # the device property
         self.in_kernel_invocation = False
 
-        super().__init__()
-
     def __torch_dispatch__(self, func, types, args=(), kwargs=None):
         kwargs = kwargs if kwargs else {}
 
@@ -485,8 +479,6 @@
             tree_map(check_non_fake_tensor, args)
             tree_map(check_non_fake_tensor, kwargs)
 
-<<<<<<< HEAD
-=======
             # Suppose we enable fake tensor mode.  This means that fake tensor
             # mode will run first.  But what if we do an operation that
             # involves a tensor subclass that will desugar into normal tensor
@@ -501,7 +493,6 @@
             # tensor, it might be related to this line.  Though I'm not sure
             # how you'll know to read this comment, as this line won't show up
             # in the stack trace.
->>>>>>> 709cfa99
             if subclass_seen:
                 return NotImplemented
 
