# Owner(s): ["module: onnx"]

import copy
import io

import onnx
import torchvision
from autograd_helper import CustomFunction as CustomFunction2
from test_pytorch_common import (
    TestCase,
    run_tests,
    skipIfNoCuda,
    skipIfUnsupportedMaxOpsetVersion,
    skipIfUnsupportedMinOpsetVersion,
)
from verify import verify

import torch
import torch.onnx
import torch.utils.cpp_extension
from torch.onnx import (
    OperatorExportTypes,
    TrainingMode,
    register_custom_op_symbolic,
    unregister_custom_op_symbolic,
    utils,
)
from torch.onnx.symbolic_helper import (
    _set_onnx_shape_inference,
    _set_operator_export_type,
    _set_opset_version,
    _unpack_list,
    parse_args,
)


class _BaseTestCase(TestCase):
    def setUp(self):
        torch.manual_seed(0)
        if torch.cuda.is_available():
            torch.cuda.manual_seed_all(0)

    def _model_to_graph(
        self,
        model,
        input,
        do_constant_folding=True,
        training=TrainingMode.EVAL,
        operator_export_type=OperatorExportTypes.ONNX,
        input_names=None,
        dynamic_axes=None,
    ):
        if training == torch.onnx.TrainingMode.TRAINING:
            model.train()
        elif training == torch.onnx.TrainingMode.EVAL:
            model.eval()
        # Need disable onnx_shape_inference for this test because it puts const node to initializers.
        _set_onnx_shape_inference(False)
        utils._validate_dynamic_axes(dynamic_axes, model, None, None)
        graph, params_dict, torch_out = utils._model_to_graph(
            model,
            input,
            do_constant_folding=do_constant_folding,
            _disable_torch_constant_prop=True,
            operator_export_type=operator_export_type,
            training=training,
            input_names=input_names,
            dynamic_axes=dynamic_axes,
        )
        _set_onnx_shape_inference(True)
        return graph, params_dict, torch_out


class TestUtilityFuns_opset_independent(_BaseTestCase):
    def test_unconvertible_ops(self):
        class MyModule(torch.nn.Module):
            def forward(self, x):
                return torch.cumsum(x, dim=0)

        model = MyModule()
        x = torch.randn(2, 3, 4)

        graph, unconvertible_ops = utils.unconvertible_ops(model, (x,), opset_version=9)
        iter = graph.nodes()
        self.assertEqual(next(iter).kind(), "onnx::Constant")
        self.assertEqual(next(iter).kind(), "prim::Constant")
        self.assertEqual(next(iter).kind(), "aten::cumsum")
        self.assertEqual(len(unconvertible_ops), 1)
        self.assertEqual(unconvertible_ops, ["aten::cumsum"])


class TestUtilityFuns_opset9(_BaseTestCase):
    opset_version = 9

    def test_is_in_onnx_export(self):
        test_self = self

        class MyModule(torch.nn.Module):
            def forward(self, x):
                test_self.assertTrue(torch.onnx.is_in_onnx_export())
                raise ValueError
                return x + 1

        x = torch.randn(3, 4)
        f = io.BytesIO()
        try:
            torch.onnx.export(MyModule(), x, f, opset_version=self.opset_version)
        except ValueError:
            self.assertFalse(torch.onnx.is_in_onnx_export())

    def test_validate_dynamic_axes_invalid_input_output_name(self):
        import warnings

        with warnings.catch_warnings(record=True) as w:
            warnings.simplefilter("always")
            utils._validate_dynamic_axes(
                {"input1": {}, "output": {}, "invalid_name1": {}, "invalid_name2": {}},
                None,
                ["input1", "input2"],
                ["output"],
            )
            messages = [str(warning.message) for warning in w]
        self.assertIn(
            "Provided key invalid_name1 for dynamic axes is not a valid input/output name",
            messages,
        )
        self.assertIn(
            "Provided key invalid_name2 for dynamic axes is not a valid input/output name",
            messages,
        )
        self.assertEqual(len(messages), 2)

    @skipIfUnsupportedMinOpsetVersion(11)
    def test_split_to_slice(self):
        class SplitModule(torch.nn.Module):
            def forward(self, x, y, t):
                splits = (x.size(1), y.size(1))
                out, out2 = torch.split(t, splits, dim=1)
                return out, out2

        _set_opset_version(self.opset_version)
        _set_operator_export_type(OperatorExportTypes.ONNX)
        x = torch.randn(2, 3)
        y = torch.randn(2, 4)
        t = torch.randn(2, 7)
        graph, _, _ = self._model_to_graph(
            SplitModule(),
            (x, y, t),
            input_names=["x", "y", "t"],
            dynamic_axes={"x": [0, 1], "y": [0, 1], "t": [0, 1]},
        )
        for node in graph.nodes():
            self.assertNotEqual(node.kind(), "onnx::SplitToSequence")

    def test_constant_fold_transpose(self):
        class TransposeModule(torch.nn.Module):
            def forward(self, x):
                a = torch.tensor([[1.0, 2.0, 3.0], [4.0, 5.0, 6.0]])
                b = torch.transpose(a, 1, 0)
                return b + x

        _set_opset_version(self.opset_version)
        _set_operator_export_type(OperatorExportTypes.ONNX)
        x = torch.ones(3, 2)
        graph, _, __ = self._model_to_graph(
            TransposeModule(), (x,), input_names=["x"], dynamic_axes={"x": [0, 1]}
        )

        for node in graph.nodes():
            self.assertNotEqual(node.kind(), "onnx::Transpose")
            self.assertNotEqual(node.kind(), "onnx::Cast")
            self.assertNotEqual(node.kind(), "onnx::Constant")
        self.assertEqual(len(list(graph.nodes())), 1)

    def test_constant_fold_reduceL2(self):
        class ReduceModule(torch.nn.Module):
            def forward(self, x):
                a = torch.tensor([[1.0, 2.0, 3.0], [4.0, 5.0, 6.0]])
                b = torch.norm(a, p=2, dim=-2, keepdim=False)
                return b + x

        _set_opset_version(self.opset_version)
        _set_operator_export_type(OperatorExportTypes.ONNX)
        x = torch.ones(2, 3)
        graph, _, __ = self._model_to_graph(
            ReduceModule(), (x,), input_names=["x"], dynamic_axes={"x": [0, 1]}
        )

        for node in graph.nodes():
            self.assertNotEqual(node.kind(), "onnx::ReduceL2")
        self.assertEqual(len(list(graph.nodes())), 1)

    def test_constant_fold_reduceL1(self):
        class NormModule(torch.nn.Module):
            def forward(self, x):
                a = torch.tensor([[1.0, 2.0, 3.0], [4.0, 5.0, 6.0]])
                b = torch.norm(a, p=1, dim=-2)
                return b + x

        _set_opset_version(self.opset_version)
        _set_operator_export_type(OperatorExportTypes.ONNX)
        x = torch.ones(2, 3)
        graph, _, __ = self._model_to_graph(
            NormModule(), (x,), input_names=["x"], dynamic_axes={"x": [0, 1]}
        )

        for node in graph.nodes():
            self.assertNotEqual(node.kind(), "onnx::ReduceL1")
        self.assertEqual(len(list(graph.nodes())), 1)

    def test_constant_fold_slice(self):
        class NarrowModule(torch.nn.Module):
            def forward(self, x):
                a = torch.tensor([[1.0, 2.0, 3.0], [4.0, 5.0, 6.0]])
                b = torch.narrow(a, 0, 0, 1)
                return b + x

        _set_opset_version(self.opset_version)
        _set_operator_export_type(OperatorExportTypes.ONNX)
        x = torch.ones(1, 3)
        graph, _, __ = self._model_to_graph(
            NarrowModule(), (x,), input_names=["x"], dynamic_axes={"x": [0, 1]}
        )

        for node in graph.nodes():
            self.assertNotEqual(node.kind(), "onnx::Slice")
            self.assertNotEqual(node.kind(), "onnx::Cast")
            self.assertNotEqual(node.kind(), "onnx::Constant")
        self.assertEqual(len(list(graph.nodes())), 1)

    def test_constant_fold_slice_index_exceeds_dim(self):
        class SliceIndexExceedsDimModule(torch.nn.Module):
            def forward(self, x):
                a = torch.tensor([[1.0, 2.0, 3.0], [4.0, 5.0, 6.0]])
                b = a[1:10]  # index exceeds dimension
                return b + x

        _set_opset_version(self.opset_version)
        _set_operator_export_type(OperatorExportTypes.ONNX)
        x = torch.ones(1, 3)
        graph, _, __ = self._model_to_graph(
            SliceIndexExceedsDimModule(),
            (x,),
            input_names=["x"],
            dynamic_axes={"x": [0, 1]},
        )

        for node in graph.nodes():
            self.assertNotEqual(node.kind(), "onnx::Slice")
            self.assertNotEqual(node.kind(), "onnx::Cast")
            self.assertNotEqual(node.kind(), "onnx::Constant")
        self.assertEqual(len(list(graph.nodes())), 1)

    def test_constant_fold_slice_negative_index(self):
        class SliceNegativeIndexModule(torch.nn.Module):
            def forward(self, x):
                a = torch.tensor([[1.0, 2.0, 3.0], [4.0, 5.0, 6.0]])
                b = a[0:-1]  # index relative to the end
                c = torch.select(a, dim=-1, index=-2)
                d = torch.select(a, dim=1, index=0)
                return b + x, c + d

        _set_opset_version(self.opset_version)
        _set_operator_export_type(OperatorExportTypes.ONNX)
        x = torch.ones(1, 3)
        graph, _, __ = self._model_to_graph(
            SliceNegativeIndexModule(),
            (x,),
            input_names=["x"],
            dynamic_axes={"x": [0, 1]},
        )

        for node in graph.nodes():
            self.assertNotEqual(node.kind(), "onnx::Slice")
            self.assertNotEqual(node.kind(), "onnx::Cast")
            self.assertNotEqual(node.kind(), "onnx::Constant")

    def test_constant_fold_gather(self):
        class GatherModule(torch.nn.Module):
            def forward(self, x):
                a = torch.tensor([[1.0, 2.0, 3.0], [4.0, 5.0, 6.0]])
                b = torch.select(a, dim=1, index=-2)
                c = torch.index_select(a, dim=-2, index=torch.tensor([0, 1]))
                return b + 1, c + x

        _set_opset_version(self.opset_version)
        _set_operator_export_type(OperatorExportTypes.ONNX)
        x = torch.ones(1, 3)
        model = GatherModule()
        model(x)
        graph, _, __ = self._model_to_graph(
            GatherModule(), (x,), input_names=["x"], dynamic_axes={"x": [0, 1]}
        )

        for node in graph.nodes():
            self.assertNotEqual(node.kind(), "onnx::Gather")

    def test_constant_fold_unsqueeze(self):
        class UnsqueezeModule(torch.nn.Module):
            def forward(self, x):
                a = torch.tensor([[1.0, 2.0, 3.0], [4.0, 5.0, 6.0]])
                b = torch.unsqueeze(a, -2)
                return b + x

        _set_opset_version(self.opset_version)
        _set_operator_export_type(OperatorExportTypes.ONNX)
        x = torch.ones(1, 2, 3)
        graph, _, __ = self._model_to_graph(
            UnsqueezeModule(), (x,), input_names=["x"], dynamic_axes={"x": [0, 1, 2]}
        )

        for node in graph.nodes():
            self.assertNotEqual(node.kind(), "onnx::Unsqueeze")
            self.assertNotEqual(node.kind(), "onnx::Cast")
            self.assertNotEqual(node.kind(), "onnx::Constant")
        self.assertEqual(len(list(graph.nodes())), 1)

    def test_constant_fold_unsqueeze_multi_axies(self):
        class PReluModel(torch.nn.Module):
            def __init__(self):
<<<<<<< HEAD
                super().__init__()
=======
                super(PReluModel, self).__init__()
>>>>>>> 8d93f6b4
                self.prelu = torch.nn.PReLU()

            def forward(self, x):
                a = torch.randn(2, 3, 4, 5, 8, 7)
                return self.prelu(x) + a

        _set_opset_version(self.opset_version)
        _set_operator_export_type(OperatorExportTypes.ONNX)
        x = torch.randn(2, 3, 4, 5, 8, 7)
        graph, _, __ = self._model_to_graph(
            PReluModel(), x, input_names=["x"], dynamic_axes={"x": [0, 1, 2, 3, 4, 5]}
        )
<<<<<<< HEAD

        for node in graph.nodes():
            self.assertNotEqual(node.kind(), "onnx::Unsqueeze")
            self.assertNotEqual(node.kind(), "onnx::Cast")
            self.assertNotEqual(node.kind(), "onnx::Constant")
        self.assertEqual(len(list(graph.nodes())), 4)

    def test_constant_fold_squeeze_without_axes(self):
        class SqueezeModule(torch.nn.Module):
            def forward(self, x):
                a = torch.tensor([[[1.0, 2.0, 3.0], [4.0, 5.0, 6.0]]])
                return torch.squeeze(a) + x + torch.squeeze(a)
=======
>>>>>>> 8d93f6b4

        _set_opset_version(self.opset_version)
        _set_operator_export_type(OperatorExportTypes.ONNX)
        x = torch.ones(2, 3)
        graph, _, __ = self._model_to_graph(
            SqueezeModule(), (x,), input_names=["x"], dynamic_axes={"x": [0, 1]}
        )
        for node in graph.nodes():
<<<<<<< HEAD
=======
            self.assertNotEqual(node.kind(), "onnx::Unsqueeze")
            self.assertNotEqual(node.kind(), "onnx::Cast")
            self.assertNotEqual(node.kind(), "onnx::Constant")
        self.assertEqual(len(list(graph.nodes())), 4)

    def test_constant_fold_squeeze_without_axes(self):
        class SqueezeModule(torch.nn.Module):
            def forward(self, x):
                a = torch.tensor([[[1.0, 2.0, 3.0], [4.0, 5.0, 6.0]]])
                return torch.squeeze(a) + x + torch.squeeze(a)

        _set_opset_version(self.opset_version)
        _set_operator_export_type(OperatorExportTypes.ONNX)
        x = torch.ones(2, 3)
        graph, _, __ = self._model_to_graph(
            SqueezeModule(), (x,), input_names=["x"], dynamic_axes={"x": [0, 1]}
        )
        for node in graph.nodes():
>>>>>>> 8d93f6b4
            self.assertNotEqual(node.kind(), "onnx::Squeeze")
            self.assertNotEqual(node.kind(), "onnx::Cast")
            self.assertNotEqual(node.kind(), "onnx::Constant")
        self.assertEqual(len(list(graph.nodes())), 2)

    def test_constant_fold_squeeze_with_axes(self):
        class SqueezeAxesModule(torch.nn.Module):
            def forward(self, x):
                a = torch.tensor([[[1.0, 2.0, 3.0], [4.0, 5.0, 6.0]]])
                return torch.squeeze(a, dim=-3) + x

        _set_opset_version(self.opset_version)
        _set_operator_export_type(OperatorExportTypes.ONNX)
        x = torch.ones(2, 3)
        graph, _, __ = self._model_to_graph(
            SqueezeAxesModule(), (x,), input_names=["x"], dynamic_axes={"x": [0, 1]}
        )

        for node in graph.nodes():
            self.assertNotEqual(node.kind(), "onnx::Squeeze")
            self.assertNotEqual(node.kind(), "onnx::Cast")
            self.assertNotEqual(node.kind(), "onnx::Constant")
        self.assertEqual(len(list(graph.nodes())), 1)

    def test_constant_fold_concat(self):
        class ConcatModule(torch.nn.Module):
            def forward(self, x):
                # Why did I insert a Cast here?  There appears to be intentional
                # behavior in ONNX constant folding where constant tensors which
                # are not attached to any known to be foldable onnx
                # operations don't get extracted into the initializer graph.  So
                # without these casts, we will actually fail to pull out one of
                # the constants, thus failing constant folding.  I think the
                # test is wrong but I don't have time to write a more correct
                # test (I think the right way to go about the test is to setup
                # a predicate for what invariant graphs should hold after
                # constant folding, and then verify this predicate holds.
                # I think the asserts below are an attempt at this predicate,
                # but it is not right!)
                #
                # More commentary at
                # https://github.com/pytorch/pytorch/pull/18698/files#r340107552
                a = torch.tensor([[1.0, 2.0, 3.0]]).to(torch.float)
                b = torch.tensor([[4.0, 5.0, 6.0]]).to(torch.float)
                c = torch.cat((a, b), 0)
                d = b + c
                return x + d

        _set_opset_version(self.opset_version)
        _set_operator_export_type(OperatorExportTypes.ONNX)
        x = torch.ones(2, 3)
        graph, _, __ = self._model_to_graph(
            ConcatModule(), (x,), input_names=["x"], dynamic_axes={"x": [0, 1]}
        )

        for node in graph.nodes():
            self.assertNotEqual(node.kind(), "onnx::Concat")
            self.assertNotEqual(node.kind(), "onnx::Cast")
            self.assertNotEqual(node.kind(), "onnx::Constant")
        self.assertEqual(len(list(graph.nodes())), 1)

    def test_constant_fold_lstm(self):
        class GruNet(torch.nn.Module):
            def __init__(self):
                super().__init__()
                self.mygru = torch.nn.GRU(7, 3, 1, bidirectional=False)

            def forward(self, input, initial_state):
                return self.mygru(input, initial_state)

        _set_opset_version(self.opset_version)
        _set_operator_export_type(OperatorExportTypes.ONNX)
        input = torch.randn(5, 3, 7)
        h0 = torch.randn(1, 3, 3)
        graph, _, __ = self._model_to_graph(
            GruNet(),
            (input, h0),
            input_names=["input", "h0"],
            dynamic_axes={"input": [0, 1, 2], "h0": [0, 1, 2]},
        )

        for node in graph.nodes():
            self.assertNotEqual(node.kind(), "onnx::Slice")
            self.assertNotEqual(node.kind(), "onnx::Concat")
            self.assertNotEqual(node.kind(), "onnx::Unsqueeze")

        if self.opset_version <= 12:
            self.assertEqual(len(list(graph.nodes())), 3)
        else:
            # Unsqueeze op parameter "axes" as an input instead of as an attribute when opset version >= 13
            self.assertEqual(len(list(graph.nodes())), 4)

    def test_constant_fold_transpose_matmul(self):
        class MatMulNet(torch.nn.Module):
            def __init__(self):
                super().__init__()
                self.B = torch.nn.Parameter(torch.ones(5, 3))

            def forward(self, A):
                return torch.matmul(A, torch.transpose(self.B, -1, -2))

        _set_opset_version(self.opset_version)
        _set_operator_export_type(OperatorExportTypes.ONNX)
        A = torch.randn(2, 3)
        graph, _, __ = self._model_to_graph(
            MatMulNet(), (A,), input_names=["A"], dynamic_axes={"A": [0, 1]}
        )

        for node in graph.nodes():
            self.assertNotEqual(node.kind(), "onnx::Transpose")
        self.assertEqual(len(list(graph.nodes())), 1)

    def test_constant_fold_reshape(self):
        class ReshapeModule(torch.nn.Module):
            def __init__(
                self,
            ):
<<<<<<< HEAD
                super().__init__()
=======
                super(ReshapeModule, self).__init__()
>>>>>>> 8d93f6b4
                self.register_buffer("weight", torch.ones(5))

            def forward(self, x):
                b = self.weight.reshape(1, -1, 1, 1)
                return x * b

        _set_opset_version(self.opset_version)
        _set_operator_export_type(OperatorExportTypes.ONNX)
        x = torch.randn(4, 5)
        graph, _, __ = self._model_to_graph(
            ReshapeModule(), (x,), input_names=["x"], dynamic_axes={"x": [0, 1]}
        )

        for node in graph.nodes():
            self.assertNotEqual(node.kind(), "onnx::Reshape")
        self.assertEqual(len(list(graph.nodes())), 1)

    def test_constant_fold_div(self):
        class Module(torch.nn.Module):
            def __init__(
                self,
            ):
<<<<<<< HEAD
                super().__init__()
=======
                super(Module, self).__init__()
>>>>>>> 8d93f6b4
                self.register_buffer("weight", torch.ones(5))

            def forward(self, x):
                div = self.weight.div(torch.tensor([1, 2, 3, 4, 5]))
                return div * x

        x = torch.randn(2, 5)
        _set_opset_version(self.opset_version)
        _set_operator_export_type(OperatorExportTypes.ONNX)
        graph, _, __ = self._model_to_graph(
            Module(), (x,), input_names=["x"], dynamic_axes={"x": [0, 1]}
        )

        for node in graph.nodes():
            self.assertNotEqual(node.kind(), "onnx::Div")
        self.assertEqual(len(list(graph.nodes())), 1)

    def test_constant_fold_mul(self):
        class Module(torch.nn.Module):
            def __init__(
                self,
            ):
<<<<<<< HEAD
                super().__init__()
=======
                super(Module, self).__init__()
>>>>>>> 8d93f6b4
                self.register_buffer("weight", torch.ones(5))

            def forward(self, x):
                mul = self.weight.mul(torch.tensor([1, 2, 3, 4, 5]))
                return mul / x

        x = torch.randn(2, 5)
        _set_opset_version(self.opset_version)
        _set_operator_export_type(OperatorExportTypes.ONNX)
        graph, _, __ = self._model_to_graph(
            Module(), (x,), input_names=["x"], dynamic_axes={"x": [0, 1]}
        )

        for node in graph.nodes():
            self.assertNotEqual(node.kind(), "onnx::Mul")
        self.assertEqual(len(list(graph.nodes())), 1)

    def test_constant_fold_add(self):
        class Module(torch.nn.Module):
            def __init__(
                self,
            ):
<<<<<<< HEAD
                super().__init__()
=======
                super(Module, self).__init__()
>>>>>>> 8d93f6b4
                self.register_buffer("weight", torch.ones(5))

            def forward(self, x):
                add = self.weight + torch.tensor([1, 2, 3, 4, 5])
                return add - x

        x = torch.randn(2, 5)
        _set_opset_version(self.opset_version)
        _set_operator_export_type(OperatorExportTypes.ONNX)
        graph, params_dict, __ = self._model_to_graph(
            Module(),
            (x,),
            do_constant_folding=True,
            operator_export_type=OperatorExportTypes.ONNX,
            input_names=["x"],
            dynamic_axes={"x": [0, 1]},
        )
        for node in graph.nodes():
            self.assertTrue(node.kind() != "onnx::Add")
        self.assertEqual(len(list(graph.nodes())), 1)
        params = list(params_dict.values())
        self.assertEqual(len(params), 1)
        weight = params[0]
        # TODO(#38095): Replace assertEqualIgnoreType. See issue #38095
        self.assertEqualIgnoreType(weight, torch.tensor([2, 3, 4, 5, 6]))

    def test_constant_fold_sub(self):
        class Module(torch.nn.Module):
            def __init__(
                self,
            ):
<<<<<<< HEAD
                super().__init__()
=======
                super(Module, self).__init__()
>>>>>>> 8d93f6b4
                self.register_buffer("weight", torch.ones(5))

            def forward(self, x):
                sub = self.weight - torch.tensor([1, 2, 3, 4, 5])
                return sub + x

        x = torch.randn(2, 5)
        _set_opset_version(self.opset_version)
        _set_operator_export_type(OperatorExportTypes.ONNX)
        graph, params_dict, __ = self._model_to_graph(
            Module(),
            (x,),
            do_constant_folding=True,
            operator_export_type=OperatorExportTypes.ONNX,
            input_names=["x"],
            dynamic_axes={"x": [0, 1]},
        )
        for node in graph.nodes():
            self.assertNotEqual(node.kind(), "onnx::Sub")
        self.assertEqual(len(list(graph.nodes())), 1)
        params = list(params_dict.values())
        self.assertEqual(len(params), 1)
        weight = params[0]
        # TODO(#38095): Replace assertEqualIgnoreType. See issue #38095
        self.assertEqualIgnoreType(weight, torch.tensor([0, -1, -2, -3, -4]))

    def test_constant_fold_sqrt(self):
        class Module(torch.nn.Module):
            def __init__(
                self,
            ):
<<<<<<< HEAD
                super().__init__()
=======
                super(Module, self).__init__()
>>>>>>> 8d93f6b4
                self.register_buffer("weight", torch.ones(5))

            def forward(self, x):
                sqrt = torch.sqrt(self.weight)
                return sqrt / x

        x = torch.randn(2, 5)
        _set_opset_version(self.opset_version)
        _set_operator_export_type(OperatorExportTypes.ONNX)
        graph, _, __ = self._model_to_graph(
            Module(), (x,), input_names=["x"], dynamic_axes={"x": [0, 1]}
        )
        for node in graph.nodes():
            self.assertNotEqual(node.kind(), "onnx::Sqrt")
        self.assertEqual(len(list(graph.nodes())), 1)

    def test_constant_fold_shape(self):
        class ShapeModule(torch.nn.Module):
            def __init__(self):
                super().__init__()
                self.register_buffer("weight", torch.ones(5))

            def forward(self, x):
                shape = self.weight.shape[0]
                return x + shape

        x = torch.randn(2, 5)
        _set_opset_version(self.opset_version)
        _set_operator_export_type(OperatorExportTypes.ONNX)
        graph, _, __ = self._model_to_graph(
            ShapeModule(), (x,), input_names=["x"], dynamic_axes={"x": [0, 1]}
        )

        for node in graph.nodes():
            self.assertNotEqual(node.kind(), "onnx::Shape")
        self.assertEqual(len(list(graph.nodes())), 1)

    def test_verbose(self):
        class MyModule(torch.nn.Module):
            def forward(self, input):
                return torch.exp(input)

        x = torch.randn(3, 4)

        def is_model_stripped(f, verbose=None):
            if verbose is None:
                torch.onnx.export(MyModule(), x, f, opset_version=self.opset_version)
            else:
                torch.onnx.export(
                    MyModule(), x, f, verbose=verbose, opset_version=self.opset_version
                )
            model = onnx.load(io.BytesIO(f.getvalue()))
            model_strip = copy.copy(model)
            onnx.helper.strip_doc_string(model_strip)
            return model == model_strip

        # test verbose=False (default)
        self.assertTrue(is_model_stripped(io.BytesIO()))
        # test verbose=True
        self.assertFalse(is_model_stripped(io.BytesIO(), True))

    # NB: remove this test once DataParallel can be correctly handled
    def test_error_on_data_parallel(self):
        model = torch.nn.DataParallel(torch.nn.ReflectionPad2d((1, 2, 3, 4)))
        x = torch.randn(1, 2, 3, 4)
        f = io.BytesIO()
        with self.assertRaisesRegex(
            ValueError,
            "torch.nn.DataParallel is not supported by ONNX "
            "exporter, please use 'attribute' module to "
            "unwrap model from torch.nn.DataParallel. Try ",
        ):
            torch.onnx.export(model, x, f, opset_version=self.opset_version)

    @skipIfUnsupportedMinOpsetVersion(11)
    def test_sequence_dim(self):
        class Module(torch.nn.Module):
            def forward(self, x, y):
                return [x, y]

        model = Module()
        # Export with scripting to keep output as Sequence type.
        # Tracing unpacks the list.
        script_model = torch.jit.script(model)
        x = torch.randn(2, 3)

        # Case 1: dynamic axis
        f = io.BytesIO()
        y = torch.randn(2, 3)
        torch.onnx.export(
            script_model,
            (x, y),
            f,
            opset_version=self.opset_version,
            input_names=["x", "y"],
            dynamic_axes={"y": [1]},
        )
        onnx_model = onnx.load(io.BytesIO(f.getvalue()))
        loop_output_value_info_proto = onnx_model.graph.output[0]
        ref_value_info_proto = onnx.helper.make_tensor_sequence_value_info(
            loop_output_value_info_proto.name, 1, [2, None]
        )
        self.assertEqual(loop_output_value_info_proto, ref_value_info_proto)

        # Case 2: no dynamic axes.
        f = io.BytesIO()
        y = torch.randn(2, 3)
        torch.onnx.export(script_model, (x, y), f, opset_version=self.opset_version)
        onnx_model = onnx.load(io.BytesIO(f.getvalue()))
        loop_output_value_info_proto = onnx_model.graph.output[0]
        ref_value_info_proto = onnx.helper.make_tensor_sequence_value_info(
            loop_output_value_info_proto.name, 1, [2, 3]
        )
        self.assertEqual(loop_output_value_info_proto, ref_value_info_proto)

    def test_export_mode(self):
        class MyModule(torch.nn.Module):
            def forward(self, x):
                y = x + 1
                return y

        model = MyModule()
        x = torch.randn(10, 3, 128, 128)
        f = io.BytesIO()

        # set mode to in inference mode and export in training mode
        model.eval()
        old_state = model.training
        torch.onnx.export(
            model,
            (x,),
            f,
            opset_version=self.opset_version,
            training=torch.onnx.TrainingMode.TRAINING,
        )
        # verify that the model state is preserved
        self.assertEqual(model.training, old_state)

        # set mode to training mode and export in inference mode
        model.train()
        old_state = model.training
        torch.onnx.export(
            model,
            (x,),
            f,
            opset_version=self.opset_version,
            training=torch.onnx.TrainingMode.EVAL,
        )
        # verify that the model state is preserved
        self.assertEqual(model.training, old_state)

    @skipIfUnsupportedMinOpsetVersion(15)
    def test_local_function(self):
        class N(torch.nn.Module):
            def __init__(self, prob):
                super().__init__()
                self.dropout = torch.nn.Dropout(prob)

            def forward(self, x):
                return self.dropout(x)

        class M(torch.nn.Module):
            def __init__(self, num_layers):
                super().__init__()
                self.num_layers = num_layers
                self.lns = torch.nn.ModuleList(
                    [torch.nn.LayerNorm(3, eps=i) for i in range(num_layers)]
                )
                self.celu1 = torch.nn.CELU(1.0)
                self.celu2 = torch.nn.CELU(2.0)
                self.dropout = N(0.5)

            def forward(self, x, y, z):
                res1 = self.celu1(x)
                res2 = self.celu2(y)
                for ln in self.lns:
                    z = ln(z)
                return res1 + res2, self.dropout(z)

        x = torch.randn(2, 3)
        y = torch.randn(2, 3)
        z = torch.randn(2, 3)

        # Export specified modules. Test against specifying modules that won't
        # exist in the exported model.
        # Model export in inference mode will remove dropout node,
        # thus the dropout module no longer exist in graph.
        f = io.BytesIO()
        torch.onnx.export(
            M(3),
            (x, y, z),
            f,
            opset_version=self.opset_version,
            export_modules_as_functions={
                torch.nn.CELU,
                torch.nn.Dropout,
                torch.nn.LayerNorm,
            },
        )

        onnx_model = onnx.load(io.BytesIO(f.getvalue()))

        # Check function definition
        funcs = onnx_model.functions
        celu_funcs = [f for f in funcs if f.name == "CELU"]
        self.assertEqual(len(celu_funcs), 1)
        self.assertEqual(celu_funcs[0].domain, "torch.nn.modules.activation")
        self.assertEqual(len(celu_funcs[0].attribute), 3)
        ln_funcs = [f for f in funcs if f.name == "LayerNorm"]
        self.assertEqual(len(ln_funcs), 1)
        self.assertEqual(ln_funcs[0].domain, "torch.nn.modules.normalization")
        self.assertEqual(len(ln_funcs[0].attribute), 3)

        # Check local function nodes
        nodes = onnx_model.graph.node
        celu_ns = [n for n in nodes if n.op_type == "CELU"]
        ln_ns = [n for n in nodes if n.op_type == "LayerNorm"]
        self.assertEqual(len(celu_ns), 2)
        self.assertEqual(celu_ns[0].domain, "torch.nn.modules.activation")
        self.assertEqual(len(celu_ns[0].attribute), 3)
        self.assertEqual(len(ln_ns), 3)
        self.assertEqual(ln_ns[0].domain, "torch.nn.modules.normalization")
        self.assertEqual(len(ln_ns[0].attribute), 3)

        # Export specified modules.
        f = io.BytesIO()
        torch.onnx.export(
            M(3),
            (x, y, z),
            f,
            opset_version=self.opset_version,
            export_modules_as_functions={torch.nn.CELU},
        )

        onnx_model = onnx.load(io.BytesIO(f.getvalue()))
        funcs = onnx_model.functions
        self.assertEqual(len(funcs), 1)
        self.assertEqual(funcs[0].name, "CELU")

        # Export with empty specified modules. Normal export.
        f = io.BytesIO()
        torch.onnx.export(
            M(3),
            (x, y, z),
            f,
            opset_version=self.opset_version,
            export_modules_as_functions=set(),
        )

        onnx_model = onnx.load(io.BytesIO(f.getvalue()))
        funcs = onnx_model.functions
        self.assertEqual(len(funcs), 0)

        # Export all modules. Should contain {M, CELU, LayerNorm}.
        f = io.BytesIO()
        torch.onnx.export(
            M(3),
            (x, y, z),
            f,
            opset_version=self.opset_version,
            export_modules_as_functions=True,
        )

        onnx_model = onnx.load(io.BytesIO(f.getvalue()))
        funcs = onnx_model.functions
        self.assertEqual(len(funcs), 3)

    @skipIfUnsupportedMinOpsetVersion(15)
    def test_local_function_overloads(self):
        class NWithOverloads(torch.nn.Module):
            def forward(self, x, y=None, z=None):
                if y is None:
                    return x + 1
                elif z is None:
                    return x + y
                else:
                    return x + y, x + z

        class M(torch.nn.Module):
            def __init__(self, num_layers):
                super().__init__()
                self.n = NWithOverloads()

            def forward(self, x, y, z):
                return self.n(x), self.n(x, y), self.n(x, y, z)

        x = torch.randn(2, 3)
        y = torch.randn(2, 3)
        z = torch.randn(2, 3)

        f = io.BytesIO()
        torch.onnx.export(
            M(3),
            (x, y, z),
            f,
            opset_version=self.opset_version,
            export_modules_as_functions={NWithOverloads},
        )

        onnx_model = onnx.load(io.BytesIO(f.getvalue()))
        funcs = onnx_model.functions
        self.assertEqual(len(funcs), 3)
        func_names = [f.name for f in funcs]
        self.assertIn("NWithOverloads", func_names)
        self.assertIn("NWithOverloads.1", func_names)
        self.assertIn("NWithOverloads.2", func_names)

    @skipIfUnsupportedMinOpsetVersion(15)
    def test_local_function_infer_scopes(self):
        class M(torch.nn.Module):
            def forward(self, x):
                # Concatenation of scalars inserts unscoped tensors in IR graph.
                new_tensor_shape = x.size()[:-1] + (1, 1, -1)
                tensor = x.view(*new_tensor_shape)
                return tensor

        x = torch.randn(4, 5)
        f = io.BytesIO()
        torch.onnx.export(
            M(),
            (x,),
            f,
            export_modules_as_functions=True,
            opset_version=self.opset_version,
            do_constant_folding=False,
        )

        onnx_model = onnx.load(io.BytesIO(f.getvalue()))
        funcs = onnx_model.functions
        self.assertIn("M", [f.name for f in funcs])

    @skipIfUnsupportedMinOpsetVersion(15)
    def test_local_function_predefined_attributes(self):
        class M(torch.nn.Module):
            num_layers: int

            def __init__(self, num_layers):
                super().__init__()
                self.num_layers = num_layers
                self.lns = torch.nn.ModuleList(
                    [torch.nn.LayerNorm(3, eps=1e-4) for _ in range(num_layers)]
                )

            def forward(self, x):
                for ln in self.lns:
                    x = ln(x)
                return x

        x = torch.randn(2, 3)
        f = io.BytesIO()
        model = M(3)
        torch.onnx.export(
            model,
            (x,),
            f,
            export_modules_as_functions=True,
            opset_version=self.opset_version,
        )

        onnx_model = onnx.load(io.BytesIO(f.getvalue()))
        funcs = onnx_model.functions
        m_funcs = [fn for fn in funcs if fn.name == "M"]
        self.assertEqual(m_funcs[0].attribute, ["num_layers"])
        ln_funcs = [fn for fn in funcs if fn.name == "LayerNorm"]
        self.assertEqual(ln_funcs[0].attribute, ["eps", "elementwise_affine"])

        from onnx import helper

        m_node = [n for n in onnx_model.graph.node if n.op_type == "M"]
        self.assertEqual(
            m_node[0].attribute[0],
            helper.make_attribute("num_layers", model.num_layers),
        )

        ln_nodes = [n for n in m_funcs[0].node if n.op_type == "LayerNorm"]
        expected_ln_attrs = [
            helper.make_attribute(
                "elementwise_affine", model.lns[0].elementwise_affine
            ),
            helper.make_attribute("eps", model.lns[0].eps),
        ]
        for ln_node in ln_nodes:
            self.assertIn(ln_node.attribute[0], expected_ln_attrs)
            self.assertIn(ln_node.attribute[1], expected_ln_attrs)

    def test_aten_fallthrough(self):
        # Test aten export of op with no symbolic
        class Module(torch.nn.Module):
            def forward(self, x):
                return torch.erfc(x)

        x = torch.randn(2, 3, 4)
        _set_opset_version(self.opset_version)
        graph, _, __ = self._model_to_graph(
            Module(),
            (x,),
            operator_export_type=OperatorExportTypes.ONNX_FALLTHROUGH,
            input_names=["x"],
            dynamic_axes={"x": [0, 1, 2]},
        )
        iter = graph.nodes()
        self.assertEqual(next(iter).kind(), "aten::erfc")

    def test_custom_op_fallthrough(self):
        # Test custom op
        op_source = """
        #include <torch/script.h>

        torch::Tensor custom_add(torch::Tensor self, torch::Tensor other) {
          return self + other;
        }

        static auto registry =
          torch::RegisterOperators("custom_namespace::custom_op", &custom_add);
        """

        torch.utils.cpp_extension.load_inline(
            name="custom_add",
            cpp_sources=op_source,
            is_python_module=False,
            verbose=True,
        )

        class FooModel(torch.nn.Module):
            def forward(self, input, other):
                # Calling custom op
                return torch.ops.custom_namespace.custom_op(input, other)

        x = torch.randn(2, 3, 4, requires_grad=False)
        y = torch.randn(2, 3, 4, requires_grad=False)
        model = FooModel()
        graph, _, __ = self._model_to_graph(
            model,
            (x, y),
            operator_export_type=torch.onnx.OperatorExportTypes.ONNX_FALLTHROUGH,
            input_names=["x", "y"],
            dynamic_axes={"x": [0, 1, 2], "y": [0, 1, 2]},
        )
        iter = graph.nodes()
        self.assertEqual(next(iter).kind(), "custom_namespace::custom_op")

    def test_custom_opsets_gelu(self):
        self.addCleanup(unregister_custom_op_symbolic, "::gelu", 1)

        def gelu(g, self, approximate):
            return g.op("com.microsoft::Gelu", self).setType(self.type())

        register_custom_op_symbolic("::gelu", gelu, 1)
        model = torch.nn.GELU(approximate="none")
        x = torch.randn(3, 3)
        f = io.BytesIO()
        torch.onnx.export(
            model,
            (x,),
            f,
            opset_version=self.opset_version,
            custom_opsets={"com.microsoft": 1},
        )

        graph = onnx.load(io.BytesIO(f.getvalue()))
        self.assertEqual(graph.graph.node[0].op_type, "Gelu")
        self.assertEqual(graph.opset_import[0].version, self.opset_version)
        self.assertEqual(graph.opset_import[1].domain, "com.microsoft")
        self.assertEqual(graph.opset_import[1].version, 1)

    def test_register_aten_custom_op_symbolic(self):
        self.addCleanup(unregister_custom_op_symbolic, "aten::gelu", 1)

        def gelu(g, self, approximate):
            return g.op("com.microsoft::Gelu", self).setType(self.type())
<<<<<<< HEAD

        register_custom_op_symbolic("aten::gelu", gelu, 1)
        model = torch.nn.GELU(approximate="none")
        x = torch.randn(3, 3)
        f = io.BytesIO()
        torch.onnx.export(model, (x,), f, opset_version=self.opset_version)
        graph = onnx.load(io.BytesIO(f.getvalue()))

        self.assertEqual(graph.graph.node[0].op_type, "Gelu")
        self.assertEqual(graph.opset_import[1].domain, "com.microsoft")

=======

        register_custom_op_symbolic("aten::gelu", gelu, 1)
        model = torch.nn.GELU(approximate="none")
        x = torch.randn(3, 3)
        f = io.BytesIO()
        torch.onnx.export(model, (x,), f, opset_version=self.opset_version)
        graph = onnx.load(io.BytesIO(f.getvalue()))

        self.assertEqual(graph.graph.node[0].op_type, "Gelu")
        self.assertEqual(graph.opset_import[1].domain, "com.microsoft")

>>>>>>> 8d93f6b4
    def test_custom_opsets_inverse(self):
        class CustomInverse(torch.nn.Module):
            def forward(self, x):
                return torch.inverse(x) + x

        def inverse(g, self):
            return g.op("com.microsoft::Inverse", self).setType(self.type())
<<<<<<< HEAD

        register_custom_op_symbolic("::inverse", inverse, 1)
        model = CustomInverse()
        x = torch.randn(2, 3, 3)
        f = io.BytesIO()
        torch.onnx.export(
            model,
            (x,),
            f,
            opset_version=self.opset_version,
            custom_opsets={"com.microsoft": 1},
        )

=======

        register_custom_op_symbolic("::inverse", inverse, 1)
        model = CustomInverse()
        x = torch.randn(2, 3, 3)
        f = io.BytesIO()
        torch.onnx.export(
            model,
            (x,),
            f,
            opset_version=self.opset_version,
            custom_opsets={"com.microsoft": 1},
        )

>>>>>>> 8d93f6b4
        graph = onnx.load(io.BytesIO(f.getvalue()))
        self.assertEqual(graph.graph.node[0].op_type, "Inverse")
        self.assertEqual(graph.opset_import[0].version, self.opset_version)
        self.assertEqual(graph.opset_import[1].domain, "com.microsoft")
        self.assertEqual(graph.opset_import[1].version, 1)

    def test_onnx_fallthrough(self):
        # Test aten export of op with symbolic for aten
        class Module(torch.nn.Module):
            def forward(self, x):
                return torch.digamma(x)

        x = torch.randn(100, 128)
        graph, _, __ = self._model_to_graph(
            Module(),
            (x,),
            operator_export_type=OperatorExportTypes.ONNX_FALLTHROUGH,
            input_names=["x"],
            dynamic_axes={"x": [0, 1]},
        )
        iter = graph.nodes()
        self.assertEqual(next(iter).kind(), "aten::digamma")

    # prim::ListConstruct is exported as onnx::SequenceConstruct for opset >= 11
    @skipIfUnsupportedMaxOpsetVersion(10)
    def test_prim_fallthrough(self):
        # Test prim op
        class PrimModule(torch.jit.ScriptModule):
            @torch.jit.script_method
            def forward(self, x):
                if isinstance(x, list):
                    y = x
                else:
                    y = [x]
                return y

        x = torch.tensor([2])
        model = PrimModule()
        model.eval()
        graph, _, __ = self._model_to_graph(
            model,
            (x,),
            operator_export_type=OperatorExportTypes.ONNX_FALLTHROUGH,
            input_names=["x"],
            dynamic_axes={"x": [0]},
        )
        iter = graph.nodes()
        self.assertEqual(next(iter).kind(), "prim::ListConstruct")

    def test_custom_layer_tuple(self):
        class CustomFunction(torch.autograd.Function):
            @staticmethod
            def symbolic(g, input):
                return g.op("CustomNamespace::Custom", input, outputs=2)

            @staticmethod
            def forward(ctx, input):
                return input, input

        class Custom(torch.nn.Module):
            def forward(self, input):
                return CustomFunction.apply(input)

        model = Custom()
        batch = torch.FloatTensor(1, 3)

        graph, _, _ = self._model_to_graph(
            model, batch, input_names=["batch"], dynamic_axes={"batch": [0, 1]}
        )
<<<<<<< HEAD
        iter = graph.nodes()
        self.assertEqual(next(iter).kind(), "CustomNamespace::Custom")

    def test_autograd_onnx_fallthrough(self):
        class CustomFunction(torch.autograd.Function):
            @staticmethod
            def forward(ctx, input):
                ctx.save_for_backward(input)
                return input.clamp(min=0)

            @staticmethod
            def backward(ctx, grad_output):
                (input,) = ctx.saved_tensors
                grad_input = grad_output.clone()
                grad_input[input < 0] = 0
                return grad_input

        class Custom(torch.nn.Module):
            def forward(self, input):
                return CustomFunction.apply(input)

        model = Custom()
        batch = torch.FloatTensor(1, 3)

        graph, _, _ = self._model_to_graph(
            model,
            batch,
            operator_export_type=OperatorExportTypes.ONNX_FALLTHROUGH,
            input_names=["batch"],
            dynamic_axes={"batch": [0, 1]},
        )
        iter = graph.nodes()
        self.assertEqual(next(iter).kind(), "prim::PythonOp")

    def test_autograd_module_name(self):
        class CustomFunction(torch.autograd.Function):
            @staticmethod
            def forward(ctx, input):
                ctx.save_for_backward(input)
                return input.clamp(min=0)

            @staticmethod
            def backward(ctx, grad_output):
                (input,) = ctx.saved_tensors
                grad_input = grad_output.clone()
                grad_input[input < 0] = 0
                return grad_input

        class Custom(torch.nn.Module):
            def forward(self, input):
                return CustomFunction.apply(input) + CustomFunction2.apply(input)

        model = Custom()
        batch = torch.FloatTensor(1, 3)

        graph, _, _ = self._model_to_graph(
            model, batch, input_names=["batch"], dynamic_axes={"batch": [0, 1]}
        )
        iter = graph.nodes()
=======
        iter = graph.nodes()
        self.assertEqual(next(iter).kind(), "CustomNamespace::Custom")

    def test_autograd_onnx_fallthrough(self):
        class CustomFunction(torch.autograd.Function):
            @staticmethod
            def forward(ctx, input):
                ctx.save_for_backward(input)
                return input.clamp(min=0)

            @staticmethod
            def backward(ctx, grad_output):
                (input,) = ctx.saved_tensors
                grad_input = grad_output.clone()
                grad_input[input < 0] = 0
                return grad_input

        class Custom(torch.nn.Module):
            def forward(self, input):
                return CustomFunction.apply(input)

        model = Custom()
        batch = torch.FloatTensor(1, 3)

        graph, _, _ = self._model_to_graph(
            model,
            batch,
            operator_export_type=OperatorExportTypes.ONNX_FALLTHROUGH,
            input_names=["batch"],
            dynamic_axes={"batch": [0, 1]},
        )
        iter = graph.nodes()
        self.assertEqual(next(iter).kind(), "prim::PythonOp")

    def test_autograd_module_name(self):
        class CustomFunction(torch.autograd.Function):
            @staticmethod
            def forward(ctx, input):
                ctx.save_for_backward(input)
                return input.clamp(min=0)

            @staticmethod
            def backward(ctx, grad_output):
                (input,) = ctx.saved_tensors
                grad_input = grad_output.clone()
                grad_input[input < 0] = 0
                return grad_input

        class Custom(torch.nn.Module):
            def forward(self, input):
                return CustomFunction.apply(input) + CustomFunction2.apply(input)

        model = Custom()
        batch = torch.FloatTensor(1, 3)

        graph, _, _ = self._model_to_graph(
            model, batch, input_names=["batch"], dynamic_axes={"batch": [0, 1]}
        )
        iter = graph.nodes()
>>>>>>> 8d93f6b4
        autograd1 = next(iter)
        autograd2 = next(iter)
        self.assertEqual(autograd1.kind(), "prim::PythonOp")
        self.assertEqual(autograd2.kind(), "prim::PythonOp")
        self.assertNotEqual(autograd1.s("module"), autograd2.s("module"))

    def test_unused_initializers(self):
        class Model(torch.nn.Module):
            def __init__(self):
<<<<<<< HEAD
                super().__init__()
=======
                super(Model, self).__init__()
>>>>>>> 8d93f6b4
                self.conv2 = torch.nn.ConvTranspose2d(
                    16, 33, (3, 5), stride=(2, 1), padding=(4, 2), dilation=(1, 1)
                )
                self.k_proj = torch.nn.Linear(5, 5, bias=True)

            def forward(self, x):
                x = self.conv2(x)
                return x

        x = torch.randn(20, 16, 50, 100)
        _set_opset_version(self.opset_version)
        _set_operator_export_type(OperatorExportTypes.ONNX)
        _, params_dict, __ = self._model_to_graph(
            Model(),
            (x,),
            do_constant_folding=False,
            operator_export_type=OperatorExportTypes.ONNX,
            input_names=["x"],
            dynamic_axes={"x": [0, 1, 2, 3]},
        )
<<<<<<< HEAD

        self.assertEqual(len(params_dict), 2)

    def test_scripting_param(self):
        class MyModule(torch.nn.Module):
            def __init__(self):
                super().__init__()
                self.conv = torch.nn.Conv2d(
                    3, 16, kernel_size=1, stride=2, padding=3, bias=True
                )
                self.bn = torch.nn.BatchNorm2d(16, affine=True)

            def forward(self, x):
                x = self.conv(x)
                bn = self.bn(x)
                return bn

        model = torch.jit.script(MyModule())
        x = torch.randn(10, 3, 128, 128)
        _set_opset_version(self.opset_version)
        _set_operator_export_type(OperatorExportTypes.ONNX)
        graph, _, __ = self._model_to_graph(
            model,
            (x,),
            do_constant_folding=True,
            operator_export_type=OperatorExportTypes.ONNX,
            training=torch.onnx.TrainingMode.TRAINING,
            input_names=["x"],
            dynamic_axes={"x": [0, 1, 2, 3]},
        )

=======

        self.assertEqual(len(params_dict), 2)

    def test_scripting_param(self):
        class MyModule(torch.nn.Module):
            def __init__(self):
                super(MyModule, self).__init__()
                self.conv = torch.nn.Conv2d(
                    3, 16, kernel_size=1, stride=2, padding=3, bias=True
                )
                self.bn = torch.nn.BatchNorm2d(16, affine=True)

            def forward(self, x):
                x = self.conv(x)
                bn = self.bn(x)
                return bn

        model = torch.jit.script(MyModule())
        x = torch.randn(10, 3, 128, 128)
        _set_opset_version(self.opset_version)
        _set_operator_export_type(OperatorExportTypes.ONNX)
        graph, _, __ = self._model_to_graph(
            model,
            (x,),
            do_constant_folding=True,
            operator_export_type=OperatorExportTypes.ONNX,
            training=torch.onnx.TrainingMode.TRAINING,
            input_names=["x"],
            dynamic_axes={"x": [0, 1, 2, 3]},
        )

>>>>>>> 8d93f6b4
        graph_input_params = [param.debugName() for param in graph.inputs()]
        for item in dict(model.named_parameters()):
            self.assertIn(
                item,
                graph_input_params,
                "Graph parameter names does not match model parameters.",
            )

    def test_modifying_params(self):
        class MyModel(torch.nn.Module):
            def __init__(self):
                super().__init__()
                self.param = torch.nn.Parameter(torch.tensor([2.0]))

            def forward(self, x):
                y = x * x
                self.param.data.add_(1.0)
                return y

        x = torch.tensor([1, 2])
        # Move import to local as caffe2 backend requires additional build flag,
        # and is only used in this test case.
        import caffe2.python.onnx.backend as backend

        verify(MyModel(), x, backend, do_constant_folding=False)

    def test_fuse_conv_bn(self):
        class Fuse(torch.nn.Module):
            def __init__(self):
<<<<<<< HEAD
                super().__init__()
=======
                super(Fuse, self).__init__()
>>>>>>> 8d93f6b4
                self.conv = torch.nn.Conv2d(
                    3, 2, kernel_size=1, stride=2, padding=3, bias=True
                )
                self.bn = torch.nn.BatchNorm2d(2)

            def forward(self, x):
                out = self.conv(x)
                return self.bn(out)

        x = torch.randn(2, 3, 2, 2, requires_grad=True)
        graph, _, __ = self._model_to_graph(
            Fuse(),
            (x,),
            training=TrainingMode.EVAL,
            input_names=["x"],
            dynamic_axes={"x": [0, 1, 2, 3]},
        )
        for node in graph.nodes():
            self.assertNotEqual(node.kind(), "onnx::BatchNormalization")
            self.assertEqual(node.kind(), "onnx::Conv")

        self.assertEqual(len(list(graph.nodes())), 1)

    def test_fuse_resnet18(self):
        model = torchvision.models.resnet18(pretrained=False)
        x = torch.randn(2, 3, 224, 224, requires_grad=True)
        graph, _, __ = self._model_to_graph(
            model,
            (x,),
            training=TrainingMode.EVAL,
            input_names=["x"],
            dynamic_axes={"x": [0, 1, 2, 3]},
        )

        for node in graph.nodes():
            self.assertNotEqual(node.kind(), "onnx::BatchNormalization")

    def test_onnx_function_substitution_pass(self):
        @torch.jit.script
        def f(x: torch.Tensor, y: torch.Tensor):
            z = x - y
            return x + z

        class MyModule(torch.nn.Module):
            def __init__(self):
                super().__init__()

            def forward(self, x, y):
                return f(x, y)

        input_1 = torch.tensor(11)
        input_2 = torch.tensor(12)
        _set_opset_version(self.opset_version)
        _set_operator_export_type(OperatorExportTypes.ONNX)
        graph, _, __ = self._model_to_graph(
            MyModule(),
            (input_1, input_2),
            do_constant_folding=True,
            operator_export_type=OperatorExportTypes.ONNX,
            input_names=["input_1", "input_2"],
            dynamic_axes={"input_1": [0], "input_2": [0]},
        )
        # Check that the prim::Constant node in the graph for representing the
        # scripted function `f` is removed and the following prim::CallFunction
        # is replced by inline graph, with onnx::Sub and onnx::Add nodes.
        for node in graph.nodes():
            self.assertNotEqual(node.kind(), "prim::Constant")
        self.assertEqual(
            len(list(graph.nodes())), 2
        )  # onnx::Sub and onnx::Add nodes only.

    def test_onnx_value_name(self):
        class MyModule(torch.nn.Module):
            def __init__(self):
                super().__init__()
                self.in_weight = torch.nn.Parameter(torch.Tensor(3, 3))
                self.in_bias = torch.nn.Parameter(torch.Tensor(3))

            def forward(self, x):
                start = 0
                end = None
                weight = self.in_weight
                bias = self.in_bias
                weight = weight[start:end, :]
                if bias is not None:
                    bias = bias[start:end]
                return torch.nn.functional.linear(x, weight, bias)

        model = MyModule()
        x = torch.randn(3, 3)
        f = io.BytesIO()

        model.eval()
        torch.onnx.export(
            model,
            (x,),
            f,
            opset_version=self.opset_version,
            keep_initializers_as_inputs=True,
        )
        graph = onnx.load(io.BytesIO(f.getvalue()))
        self.assertEqual(graph.graph.input[1].name, "in_weight")
        self.assertEqual(graph.graph.input[2].name, "in_bias")

    def test_onnx_intermediate_renaming(self):
        class RenamedIntermediateModule(torch.nn.Module):
            def __init__(self):
                super().__init__()
                self._module_1 = torch.nn.Linear(10, 10)
                self._module_2 = torch.nn.Linear(10, 10)
                self._module_3 = torch.nn.Linear(10, 10)
                self._module_4 = torch.nn.Linear(10, 10)

            def forward(self, x):
                y = self._module_1(x)
                z = self._module_2(y)
                z = self._module_3(y * z)
                z = self._module_4(y * z)
                return z

        module = RenamedIntermediateModule()

        g, p, o = utils._model_to_graph(module, torch.ones(1, 10), output_names=["y"])
        renamed_intermediate = 0
        for n in g.nodes():
            for v in n.inputs():
                if v.debugName().startswith("onnx::Mul_"):
                    renamed_intermediate += 1
        self.assertEqual(renamed_intermediate, 2)

    def _test_deduplicate_initializers(self, torchscript=False):
        class MyModule(torch.nn.Module):
            def __init__(self):
                super().__init__()
                self.layer1 = torch.nn.Linear(3, 3)
                self.layer2 = torch.nn.Linear(3, 3)

                # Reusing layers.
                self.layer3 = self.layer1

                # Reusing parameters.
                self.layer2.weight = self.layer1.weight
                self.layer1.bias = self.layer2.bias

                # Parameter with different tensors equal in value.
                self.param1 = torch.nn.Parameter(torch.tensor([1.0, 2.0, 3.0]))
                self.param2 = torch.nn.Parameter(torch.tensor([1.0, 2.0, 3.0]))

            def forward(self, x):
                return (
                    self.layer3(self.layer2(self.layer1(x))) + self.param1 + self.param2
                )

        model = torch.jit.script(MyModule()) if torchscript else MyModule()

        x = torch.randn(3, 3)
<<<<<<< HEAD
        param_name_set = {k for k, _ in model.named_parameters()}
=======
        param_name_set = set([k for k, _ in model.named_parameters()])
>>>>>>> 8d93f6b4

        # Test training mode.
        model.train()
        f = io.BytesIO()
        torch.onnx.export(
            model,
            (x,),
            f,
            training=TrainingMode.TRAINING,
            opset_version=self.opset_version,
        )
        graph = onnx.load(io.BytesIO(f.getvalue()))
<<<<<<< HEAD
        self.assertSetEqual({i.name for i in graph.graph.initializer}, param_name_set)
=======
        self.assertSetEqual(
            set([i.name for i in graph.graph.initializer]), param_name_set
        )
>>>>>>> 8d93f6b4

        model.train()
        f = io.BytesIO()
        torch.onnx.export(
            model,
            (x,),
            f,
            training=TrainingMode.PRESERVE,
            opset_version=self.opset_version,
        )
        graph = onnx.load(io.BytesIO(f.getvalue()))
<<<<<<< HEAD
        self.assertSetEqual({i.name for i in graph.graph.initializer}, param_name_set)
=======
        self.assertSetEqual(
            set([i.name for i in graph.graph.initializer]), param_name_set
        )
>>>>>>> 8d93f6b4

        # Test eval mode.
        model.eval()
        f = io.BytesIO()
        torch.onnx.export(model, (x,), f, opset_version=self.opset_version)
        graph = onnx.load(io.BytesIO(f.getvalue()))
        param_name_set.remove("param2")
<<<<<<< HEAD
        self.assertSetEqual({i.name for i in graph.graph.initializer}, param_name_set)
=======
        self.assertSetEqual(
            set([i.name for i in graph.graph.initializer]), param_name_set
        )
>>>>>>> 8d93f6b4

    def test_deduplicate_initializers(self):
        self._test_deduplicate_initializers(torchscript=False)

    def test_deduplicate_initializers_torchscript(self):
        self._test_deduplicate_initializers(torchscript=True)

    @skipIfNoCuda
    def test_deduplicate_initializers_diff_devices(self):
        class Model(torch.nn.Module):
            def __init__(self):
                super().__init__()
                self.w_cpu = torch.nn.Parameter(
                    torch.ones(3, device=torch.device("cpu"))
                )
                self.w_cuda = torch.nn.Parameter(
                    torch.ones(3, device=torch.device("cuda"))
                )

            def forward(self, x, y):
                return x + self.w_cpu, y + self.w_cuda

        x = torch.randn(3, 3, device=torch.device("cpu"))
        y = torch.randn(3, 3, device=torch.device("cuda"))
        f = io.BytesIO()
        torch.onnx.export(Model(), (x, y), f, opset_version=self.opset_version)
        graph = onnx.load(io.BytesIO(f.getvalue()))
<<<<<<< HEAD
        self.assertSetEqual({i.name for i in graph.graph.initializer}, {"w_cpu"})
=======
        self.assertSetEqual(set([i.name for i in graph.graph.initializer]), {"w_cpu"})
>>>>>>> 8d93f6b4

    def test_duplicated_output_node(self):
        class DuplicatedOutputNet(torch.nn.Module):
            def __init__(self, input_size, num_classes):
<<<<<<< HEAD
                super().__init__()
=======
                super(DuplicatedOutputNet, self).__init__()
>>>>>>> 8d93f6b4
                self.fc1 = torch.nn.Linear(input_size, num_classes)

            def forward(self, input0, input1):
                out1 = self.fc1(input0)
                out2 = self.fc1(input1)
                return out1, out1, out2, out1, out2

        N, D_in, H, D_out = 64, 784, 500, 10
        pt_model = DuplicatedOutputNet(D_in, D_out)

        f = io.BytesIO()
        x = torch.randn(N, D_in)
        dynamic_axes = {
            "input0": {0: "input0_dim0", 1: "input0_dim1"},
            "input1": {0: "input1_dim0", 1: "input1_dim1"},
            "output-0": {0: "output-0_dim0", 1: "output-0_dim1"},
            "output-1": {0: "output-1_dim0", 1: "output-1_dim1"},
            "output-2": {0: "output-2_dim0", 1: "output-2_dim1"},
            "output-3": {0: "output-3_dim0", 1: "output-3_dim1"},
            "output-4": {0: "output-4_dim0", 1: "output-4_dim1"},
        }

        torch.onnx.export(
            pt_model,
            (x, x),
            f,
            input_names=["input0", "input1"],
            output_names=["output-0", "output-1", "output-2", "output-3", "output-4"],
            do_constant_folding=False,
            training=torch.onnx.TrainingMode.TRAINING,
            dynamic_axes=dynamic_axes,
            verbose=True,
            keep_initializers_as_inputs=True,
        )

        graph = onnx.load(io.BytesIO(f.getvalue()))
        self.assertEqual(graph.graph.input[0].name, "input0")
        self.assertEqual(graph.graph.input[1].name, "input1")
        for i in range(5):
            self.assertEqual(graph.graph.output[i].name, f"output-{i}")
        self.assertEqual(graph.graph.node[0].op_type, "Gemm")
        self.assertEqual(graph.graph.node[1].op_type, "Identity")
        self.assertEqual(graph.graph.node[2].op_type, "Identity")
        self.assertEqual(graph.graph.node[3].op_type, "Gemm")
        self.assertEqual(graph.graph.node[4].op_type, "Identity")

    def test_bad_symbolic_registration(self):
        _onnx_opset_version = 9

        @parse_args("v")
        def cat(g, tensor_list, dim):
            tensors = _unpack_list(tensor_list)
            return g.op("Concat", *tensors, axis_i=dim)

        register_custom_op_symbolic("::cat", cat, _onnx_opset_version)

        class CatModel(torch.nn.Module):
            def forward(self, x):
                return torch.cat((x, x, x), 0)

        model = CatModel()
        x = torch.randn(2, 3)
        f = io.BytesIO()
        self.assertExpectedRaisesInline(
            AssertionError,
            lambda: torch.onnx.export(
                model, (x,), f, opset_version=_onnx_opset_version
            ),
            (
                "A mismatch between the number of arguments (2) and their descriptors (1) was found at symbolic function "
                "'cat'. If you believe this is not due to custom symbolic implementation within your code or an external "
                "library, please file an issue at https://github.com/pytorch/pytorch/issues/new?template=bug-report.yml to "
                "report this bug."
            ),
        )
        unregister_custom_op_symbolic("::cat", _onnx_opset_version)


class TestUtilityFuns_opset10(TestUtilityFuns_opset9):
    opset_version = 10


class TestUtilityFuns_opset11(TestUtilityFuns_opset9):
    opset_version = 11


class TestUtilityFuns_opset12(TestUtilityFuns_opset9):
    opset_version = 12


class TestUtilityFuns_opset13(TestUtilityFuns_opset9):
    opset_version = 13


class TestUtilityFuns_opset14(TestUtilityFuns_opset9):
    opset_version = 14


class TestUtilityFuns_opset15(TestUtilityFuns_opset9):
    opset_version = 15


if __name__ == "__main__":
    run_tests()<|MERGE_RESOLUTION|>--- conflicted
+++ resolved
@@ -318,11 +318,7 @@
     def test_constant_fold_unsqueeze_multi_axies(self):
         class PReluModel(torch.nn.Module):
             def __init__(self):
-<<<<<<< HEAD
-                super().__init__()
-=======
                 super(PReluModel, self).__init__()
->>>>>>> 8d93f6b4
                 self.prelu = torch.nn.PReLU()
 
             def forward(self, x):
@@ -335,7 +331,6 @@
         graph, _, __ = self._model_to_graph(
             PReluModel(), x, input_names=["x"], dynamic_axes={"x": [0, 1, 2, 3, 4, 5]}
         )
-<<<<<<< HEAD
 
         for node in graph.nodes():
             self.assertNotEqual(node.kind(), "onnx::Unsqueeze")
@@ -348,8 +343,6 @@
             def forward(self, x):
                 a = torch.tensor([[[1.0, 2.0, 3.0], [4.0, 5.0, 6.0]]])
                 return torch.squeeze(a) + x + torch.squeeze(a)
-=======
->>>>>>> 8d93f6b4
 
         _set_opset_version(self.opset_version)
         _set_operator_export_type(OperatorExportTypes.ONNX)
@@ -358,27 +351,6 @@
             SqueezeModule(), (x,), input_names=["x"], dynamic_axes={"x": [0, 1]}
         )
         for node in graph.nodes():
-<<<<<<< HEAD
-=======
-            self.assertNotEqual(node.kind(), "onnx::Unsqueeze")
-            self.assertNotEqual(node.kind(), "onnx::Cast")
-            self.assertNotEqual(node.kind(), "onnx::Constant")
-        self.assertEqual(len(list(graph.nodes())), 4)
-
-    def test_constant_fold_squeeze_without_axes(self):
-        class SqueezeModule(torch.nn.Module):
-            def forward(self, x):
-                a = torch.tensor([[[1.0, 2.0, 3.0], [4.0, 5.0, 6.0]]])
-                return torch.squeeze(a) + x + torch.squeeze(a)
-
-        _set_opset_version(self.opset_version)
-        _set_operator_export_type(OperatorExportTypes.ONNX)
-        x = torch.ones(2, 3)
-        graph, _, __ = self._model_to_graph(
-            SqueezeModule(), (x,), input_names=["x"], dynamic_axes={"x": [0, 1]}
-        )
-        for node in graph.nodes():
->>>>>>> 8d93f6b4
             self.assertNotEqual(node.kind(), "onnx::Squeeze")
             self.assertNotEqual(node.kind(), "onnx::Cast")
             self.assertNotEqual(node.kind(), "onnx::Constant")
@@ -443,7 +415,7 @@
     def test_constant_fold_lstm(self):
         class GruNet(torch.nn.Module):
             def __init__(self):
-                super().__init__()
+                super(GruNet, self).__init__()
                 self.mygru = torch.nn.GRU(7, 3, 1, bidirectional=False)
 
             def forward(self, input, initial_state):
@@ -474,7 +446,7 @@
     def test_constant_fold_transpose_matmul(self):
         class MatMulNet(torch.nn.Module):
             def __init__(self):
-                super().__init__()
+                super(MatMulNet, self).__init__()
                 self.B = torch.nn.Parameter(torch.ones(5, 3))
 
             def forward(self, A):
@@ -496,11 +468,7 @@
             def __init__(
                 self,
             ):
-<<<<<<< HEAD
-                super().__init__()
-=======
                 super(ReshapeModule, self).__init__()
->>>>>>> 8d93f6b4
                 self.register_buffer("weight", torch.ones(5))
 
             def forward(self, x):
@@ -523,11 +491,7 @@
             def __init__(
                 self,
             ):
-<<<<<<< HEAD
-                super().__init__()
-=======
                 super(Module, self).__init__()
->>>>>>> 8d93f6b4
                 self.register_buffer("weight", torch.ones(5))
 
             def forward(self, x):
@@ -550,11 +514,7 @@
             def __init__(
                 self,
             ):
-<<<<<<< HEAD
-                super().__init__()
-=======
                 super(Module, self).__init__()
->>>>>>> 8d93f6b4
                 self.register_buffer("weight", torch.ones(5))
 
             def forward(self, x):
@@ -577,11 +537,7 @@
             def __init__(
                 self,
             ):
-<<<<<<< HEAD
-                super().__init__()
-=======
                 super(Module, self).__init__()
->>>>>>> 8d93f6b4
                 self.register_buffer("weight", torch.ones(5))
 
             def forward(self, x):
@@ -613,11 +569,7 @@
             def __init__(
                 self,
             ):
-<<<<<<< HEAD
-                super().__init__()
-=======
                 super(Module, self).__init__()
->>>>>>> 8d93f6b4
                 self.register_buffer("weight", torch.ones(5))
 
             def forward(self, x):
@@ -649,11 +601,7 @@
             def __init__(
                 self,
             ):
-<<<<<<< HEAD
-                super().__init__()
-=======
                 super(Module, self).__init__()
->>>>>>> 8d93f6b4
                 self.register_buffer("weight", torch.ones(5))
 
             def forward(self, x):
@@ -673,7 +621,7 @@
     def test_constant_fold_shape(self):
         class ShapeModule(torch.nn.Module):
             def __init__(self):
-                super().__init__()
+                super(ShapeModule, self).__init__()
                 self.register_buffer("weight", torch.ones(5))
 
             def forward(self, x):
@@ -1124,7 +1072,6 @@
 
         def gelu(g, self, approximate):
             return g.op("com.microsoft::Gelu", self).setType(self.type())
-<<<<<<< HEAD
 
         register_custom_op_symbolic("aten::gelu", gelu, 1)
         model = torch.nn.GELU(approximate="none")
@@ -1136,19 +1083,6 @@
         self.assertEqual(graph.graph.node[0].op_type, "Gelu")
         self.assertEqual(graph.opset_import[1].domain, "com.microsoft")
 
-=======
-
-        register_custom_op_symbolic("aten::gelu", gelu, 1)
-        model = torch.nn.GELU(approximate="none")
-        x = torch.randn(3, 3)
-        f = io.BytesIO()
-        torch.onnx.export(model, (x,), f, opset_version=self.opset_version)
-        graph = onnx.load(io.BytesIO(f.getvalue()))
-
-        self.assertEqual(graph.graph.node[0].op_type, "Gelu")
-        self.assertEqual(graph.opset_import[1].domain, "com.microsoft")
-
->>>>>>> 8d93f6b4
     def test_custom_opsets_inverse(self):
         class CustomInverse(torch.nn.Module):
             def forward(self, x):
@@ -1156,7 +1090,6 @@
 
         def inverse(g, self):
             return g.op("com.microsoft::Inverse", self).setType(self.type())
-<<<<<<< HEAD
 
         register_custom_op_symbolic("::inverse", inverse, 1)
         model = CustomInverse()
@@ -1170,21 +1103,6 @@
             custom_opsets={"com.microsoft": 1},
         )
 
-=======
-
-        register_custom_op_symbolic("::inverse", inverse, 1)
-        model = CustomInverse()
-        x = torch.randn(2, 3, 3)
-        f = io.BytesIO()
-        torch.onnx.export(
-            model,
-            (x,),
-            f,
-            opset_version=self.opset_version,
-            custom_opsets={"com.microsoft": 1},
-        )
-
->>>>>>> 8d93f6b4
         graph = onnx.load(io.BytesIO(f.getvalue()))
         self.assertEqual(graph.graph.node[0].op_type, "Inverse")
         self.assertEqual(graph.opset_import[0].version, self.opset_version)
@@ -1254,7 +1172,6 @@
         graph, _, _ = self._model_to_graph(
             model, batch, input_names=["batch"], dynamic_axes={"batch": [0, 1]}
         )
-<<<<<<< HEAD
         iter = graph.nodes()
         self.assertEqual(next(iter).kind(), "CustomNamespace::Custom")
 
@@ -1314,67 +1231,6 @@
             model, batch, input_names=["batch"], dynamic_axes={"batch": [0, 1]}
         )
         iter = graph.nodes()
-=======
-        iter = graph.nodes()
-        self.assertEqual(next(iter).kind(), "CustomNamespace::Custom")
-
-    def test_autograd_onnx_fallthrough(self):
-        class CustomFunction(torch.autograd.Function):
-            @staticmethod
-            def forward(ctx, input):
-                ctx.save_for_backward(input)
-                return input.clamp(min=0)
-
-            @staticmethod
-            def backward(ctx, grad_output):
-                (input,) = ctx.saved_tensors
-                grad_input = grad_output.clone()
-                grad_input[input < 0] = 0
-                return grad_input
-
-        class Custom(torch.nn.Module):
-            def forward(self, input):
-                return CustomFunction.apply(input)
-
-        model = Custom()
-        batch = torch.FloatTensor(1, 3)
-
-        graph, _, _ = self._model_to_graph(
-            model,
-            batch,
-            operator_export_type=OperatorExportTypes.ONNX_FALLTHROUGH,
-            input_names=["batch"],
-            dynamic_axes={"batch": [0, 1]},
-        )
-        iter = graph.nodes()
-        self.assertEqual(next(iter).kind(), "prim::PythonOp")
-
-    def test_autograd_module_name(self):
-        class CustomFunction(torch.autograd.Function):
-            @staticmethod
-            def forward(ctx, input):
-                ctx.save_for_backward(input)
-                return input.clamp(min=0)
-
-            @staticmethod
-            def backward(ctx, grad_output):
-                (input,) = ctx.saved_tensors
-                grad_input = grad_output.clone()
-                grad_input[input < 0] = 0
-                return grad_input
-
-        class Custom(torch.nn.Module):
-            def forward(self, input):
-                return CustomFunction.apply(input) + CustomFunction2.apply(input)
-
-        model = Custom()
-        batch = torch.FloatTensor(1, 3)
-
-        graph, _, _ = self._model_to_graph(
-            model, batch, input_names=["batch"], dynamic_axes={"batch": [0, 1]}
-        )
-        iter = graph.nodes()
->>>>>>> 8d93f6b4
         autograd1 = next(iter)
         autograd2 = next(iter)
         self.assertEqual(autograd1.kind(), "prim::PythonOp")
@@ -1384,11 +1240,7 @@
     def test_unused_initializers(self):
         class Model(torch.nn.Module):
             def __init__(self):
-<<<<<<< HEAD
-                super().__init__()
-=======
                 super(Model, self).__init__()
->>>>>>> 8d93f6b4
                 self.conv2 = torch.nn.ConvTranspose2d(
                     16, 33, (3, 5), stride=(2, 1), padding=(4, 2), dilation=(1, 1)
                 )
@@ -1409,39 +1261,6 @@
             input_names=["x"],
             dynamic_axes={"x": [0, 1, 2, 3]},
         )
-<<<<<<< HEAD
-
-        self.assertEqual(len(params_dict), 2)
-
-    def test_scripting_param(self):
-        class MyModule(torch.nn.Module):
-            def __init__(self):
-                super().__init__()
-                self.conv = torch.nn.Conv2d(
-                    3, 16, kernel_size=1, stride=2, padding=3, bias=True
-                )
-                self.bn = torch.nn.BatchNorm2d(16, affine=True)
-
-            def forward(self, x):
-                x = self.conv(x)
-                bn = self.bn(x)
-                return bn
-
-        model = torch.jit.script(MyModule())
-        x = torch.randn(10, 3, 128, 128)
-        _set_opset_version(self.opset_version)
-        _set_operator_export_type(OperatorExportTypes.ONNX)
-        graph, _, __ = self._model_to_graph(
-            model,
-            (x,),
-            do_constant_folding=True,
-            operator_export_type=OperatorExportTypes.ONNX,
-            training=torch.onnx.TrainingMode.TRAINING,
-            input_names=["x"],
-            dynamic_axes={"x": [0, 1, 2, 3]},
-        )
-
-=======
 
         self.assertEqual(len(params_dict), 2)
 
@@ -1473,7 +1292,6 @@
             dynamic_axes={"x": [0, 1, 2, 3]},
         )
 
->>>>>>> 8d93f6b4
         graph_input_params = [param.debugName() for param in graph.inputs()]
         for item in dict(model.named_parameters()):
             self.assertIn(
@@ -1485,7 +1303,7 @@
     def test_modifying_params(self):
         class MyModel(torch.nn.Module):
             def __init__(self):
-                super().__init__()
+                super(MyModel, self).__init__()
                 self.param = torch.nn.Parameter(torch.tensor([2.0]))
 
             def forward(self, x):
@@ -1503,11 +1321,7 @@
     def test_fuse_conv_bn(self):
         class Fuse(torch.nn.Module):
             def __init__(self):
-<<<<<<< HEAD
-                super().__init__()
-=======
                 super(Fuse, self).__init__()
->>>>>>> 8d93f6b4
                 self.conv = torch.nn.Conv2d(
                     3, 2, kernel_size=1, stride=2, padding=3, bias=True
                 )
@@ -1553,7 +1367,7 @@
 
         class MyModule(torch.nn.Module):
             def __init__(self):
-                super().__init__()
+                super(MyModule, self).__init__()
 
             def forward(self, x, y):
                 return f(x, y)
@@ -1664,11 +1478,7 @@
         model = torch.jit.script(MyModule()) if torchscript else MyModule()
 
         x = torch.randn(3, 3)
-<<<<<<< HEAD
-        param_name_set = {k for k, _ in model.named_parameters()}
-=======
         param_name_set = set([k for k, _ in model.named_parameters()])
->>>>>>> 8d93f6b4
 
         # Test training mode.
         model.train()
@@ -1681,13 +1491,9 @@
             opset_version=self.opset_version,
         )
         graph = onnx.load(io.BytesIO(f.getvalue()))
-<<<<<<< HEAD
-        self.assertSetEqual({i.name for i in graph.graph.initializer}, param_name_set)
-=======
         self.assertSetEqual(
             set([i.name for i in graph.graph.initializer]), param_name_set
         )
->>>>>>> 8d93f6b4
 
         model.train()
         f = io.BytesIO()
@@ -1699,13 +1505,9 @@
             opset_version=self.opset_version,
         )
         graph = onnx.load(io.BytesIO(f.getvalue()))
-<<<<<<< HEAD
-        self.assertSetEqual({i.name for i in graph.graph.initializer}, param_name_set)
-=======
         self.assertSetEqual(
             set([i.name for i in graph.graph.initializer]), param_name_set
         )
->>>>>>> 8d93f6b4
 
         # Test eval mode.
         model.eval()
@@ -1713,13 +1515,9 @@
         torch.onnx.export(model, (x,), f, opset_version=self.opset_version)
         graph = onnx.load(io.BytesIO(f.getvalue()))
         param_name_set.remove("param2")
-<<<<<<< HEAD
-        self.assertSetEqual({i.name for i in graph.graph.initializer}, param_name_set)
-=======
         self.assertSetEqual(
             set([i.name for i in graph.graph.initializer]), param_name_set
         )
->>>>>>> 8d93f6b4
 
     def test_deduplicate_initializers(self):
         self._test_deduplicate_initializers(torchscript=False)
@@ -1747,20 +1545,12 @@
         f = io.BytesIO()
         torch.onnx.export(Model(), (x, y), f, opset_version=self.opset_version)
         graph = onnx.load(io.BytesIO(f.getvalue()))
-<<<<<<< HEAD
-        self.assertSetEqual({i.name for i in graph.graph.initializer}, {"w_cpu"})
-=======
         self.assertSetEqual(set([i.name for i in graph.graph.initializer]), {"w_cpu"})
->>>>>>> 8d93f6b4
 
     def test_duplicated_output_node(self):
         class DuplicatedOutputNet(torch.nn.Module):
             def __init__(self, input_size, num_classes):
-<<<<<<< HEAD
-                super().__init__()
-=======
                 super(DuplicatedOutputNet, self).__init__()
->>>>>>> 8d93f6b4
                 self.fc1 = torch.nn.Linear(input_size, num_classes)
 
             def forward(self, input0, input1):
