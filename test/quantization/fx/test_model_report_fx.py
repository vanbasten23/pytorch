# -*- coding: utf-8 -*-
# Owner(s): ["oncall: quantization"]

import torch
import torch.ao.quantization.quantize_fx as quantize_fx
import torch.nn.functional as F
from torch.ao.quantization import QConfig, QConfigMapping
from torch.ao.quantization.fx._model_report.detector import DynamicStaticDetector, PerChannelDetector
from torch.ao.quantization.fx._model_report.model_report_observer import ModelReportObserver
from torch.ao.quantization.observer import HistogramObserver, default_per_channel_weight_observer
from torch.nn.intrinsic.modules.fused import ConvReLU2d, LinearReLU
from torch.testing._internal.common_quantization import (
    ConvModel,
    QuantizationTestCase,
    SingleLayerLinearModel,
    TwoLayerLinearModel,
    skipIfNoFBGEMM,
    skipIfNoQNNPACK,
)


"""
Partition of input domain:

Model contains: conv or linear, both conv and linear
    Model contains: ConvTransposeNd (not supported for per_channel)

Model is: post training quantization model, quantization aware training model
Model is: composed with nn.Sequential, composed in class structure

QConfig utilizes per_channel weight observer, backend uses non per_channel weight observer
QConfig_dict uses only one default qconfig, Qconfig dict uses > 1 unique qconfigs

Partition on output domain:

There are possible changes / suggestions, there are no changes / suggestions
"""

# Default output for string if no optimizations are possible
DEFAULT_NO_OPTIMS_ANSWER_STRING = (
    "Further Optimizations for backend {}: \nNo further per_channel optimizations possible."
)

# Example Sequential Model with multiple Conv and Linear with nesting involved
NESTED_CONV_LINEAR_EXAMPLE = torch.nn.Sequential(
    torch.nn.Conv2d(3, 3, 2, 1),
    torch.nn.Sequential(torch.nn.Linear(9, 27), torch.nn.ReLU()),
    torch.nn.Linear(27, 27),
    torch.nn.ReLU(),
    torch.nn.Conv2d(3, 3, 2, 1),
)

# Example Sequential Model with Conv sub-class example
LAZY_CONV_LINEAR_EXAMPLE = torch.nn.Sequential(
    torch.nn.LazyConv2d(3, 3, 2, 1),
    torch.nn.Sequential(torch.nn.Linear(5, 27), torch.nn.ReLU()),
    torch.nn.ReLU(),
    torch.nn.Linear(27, 27),
    torch.nn.ReLU(),
    torch.nn.LazyConv2d(3, 3, 2, 1),
)

# Example Sequential Model with Fusion directly built into model
FUSION_CONV_LINEAR_EXAMPLE = torch.nn.Sequential(
    ConvReLU2d(torch.nn.Conv2d(3, 3, 2, 1), torch.nn.ReLU()),
    torch.nn.Sequential(LinearReLU(torch.nn.Linear(9, 27), torch.nn.ReLU())),
    LinearReLU(torch.nn.Linear(27, 27), torch.nn.ReLU()),
    torch.nn.Conv2d(3, 3, 2, 1),
)


class TestFxModelReportDetector(QuantizationTestCase):

    """Prepares and callibrate the model"""

    def _prepare_model_and_run_input(self, model, q_config_mapping, input):
        model_prep = torch.ao.quantization.quantize_fx.prepare_fx(model, q_config_mapping, input)  # prep model
        model_prep(input).sum()  # callibrate the model
        return model_prep

    """Case includes:
        one conv or linear
        post training quantiztion
        composed as module
        qconfig uses per_channel weight observer
        Only 1 qconfig in qconfig dict
        Output has no changes / suggestions
    """

    def test_simple_conv(self):
        torch.backends.quantized.engine = "onednn"

        q_config_mapping = QConfigMapping()
        q_config_mapping.set_global(torch.ao.quantization.get_default_qconfig(torch.backends.quantized.engine))

        input = torch.randn(1, 3, 10, 10)
        prepared_model = self._prepare_model_and_run_input(ConvModel(), q_config_mapping, input)

        # run the detector
        per_channel_detector = PerChannelDetector(torch.backends.quantized.engine)
        optims_str, per_channel_info = per_channel_detector.generate_detector_report(prepared_model)

        # no optims possible and there should be nothing in per_channel_status
        self.assertEqual(
            optims_str,
            DEFAULT_NO_OPTIMS_ANSWER_STRING.format(torch.backends.quantized.engine),
        )
        self.assertEqual(per_channel_info["backend"], torch.backends.quantized.engine)
        self.assertEqual(len(per_channel_info["per_channel_status"]), 1)
        self.assertEqual(list(per_channel_info["per_channel_status"])[0], "conv")
        self.assertEqual(
            per_channel_info["per_channel_status"]["conv"]["per_channel_supported"],
            True,
        )
        self.assertEqual(per_channel_info["per_channel_status"]["conv"]["per_channel_used"], True)

    """Case includes:
        Multiple conv or linear
        post training quantization
        composed as module
        qconfig doesn't use per_channel weight observer
        Only 1 qconfig in qconfig dict
        Output has possible changes / suggestions
    """

    @skipIfNoQNNPACK
    def test_multi_linear_model_without_per_channel(self):
        torch.backends.quantized.engine = "qnnpack"

        q_config_mapping = QConfigMapping()
        q_config_mapping.set_global(torch.ao.quantization.get_default_qconfig(torch.backends.quantized.engine))

        prepared_model = self._prepare_model_and_run_input(
            TwoLayerLinearModel(),
            q_config_mapping,
            TwoLayerLinearModel().get_example_inputs()[0],
        )

        # run the detector
        per_channel_detector = PerChannelDetector(torch.backends.quantized.engine)
        optims_str, per_channel_info = per_channel_detector.generate_detector_report(prepared_model)

        # there should be optims possible
        self.assertNotEqual(
            optims_str,
            DEFAULT_NO_OPTIMS_ANSWER_STRING.format(torch.backends.quantized.engine),
        )
        self.assertEqual(per_channel_info["backend"], torch.backends.quantized.engine)
        self.assertEqual(len(per_channel_info["per_channel_status"]), 2)

        # for each linear layer, should be supported but not used
        for linear_key in per_channel_info["per_channel_status"].keys():
            module_entry = per_channel_info["per_channel_status"][linear_key]

            self.assertEqual(module_entry["per_channel_supported"], True)
            self.assertEqual(module_entry["per_channel_used"], False)

    """Case includes:
        Multiple conv or linear
        post training quantization
        composed as Module
        qconfig doesn't use per_channel weight observer
        More than 1 qconfig in qconfig dict
        Output has possible changes / suggestions
    """

    @skipIfNoQNNPACK
    def test_multiple_q_config_options(self):
        torch.backends.quantized.engine = "qnnpack"

        # qconfig with support for per_channel quantization
        per_channel_qconfig = QConfig(
            activation=HistogramObserver.with_args(reduce_range=True),
            weight=default_per_channel_weight_observer,
        )

        # we need to design the model
        class ConvLinearModel(torch.nn.Module):
            def __init__(self):
                super().__init__()
                self.conv1 = torch.nn.Conv2d(3, 3, 2, 1)
                self.fc1 = torch.nn.Linear(9, 27)
                self.relu = torch.nn.ReLU()
                self.fc2 = torch.nn.Linear(27, 27)
                self.conv2 = torch.nn.Conv2d(3, 3, 2, 1)

            def forward(self, x):
                x = self.conv1(x)
                x = self.fc1(x)
                x = self.relu(x)
                x = self.fc2(x)
                x = self.conv2(x)
                return x

        q_config_mapping = QConfigMapping()
        q_config_mapping.set_global(
            torch.ao.quantization.get_default_qconfig(torch.backends.quantized.engine)
        ).set_object_type(torch.nn.Conv2d, per_channel_qconfig)

        prepared_model = self._prepare_model_and_run_input(
            ConvLinearModel(),
            q_config_mapping,
            torch.randn(1, 3, 10, 10),
        )

        # run the detector
        per_channel_detector = PerChannelDetector(torch.backends.quantized.engine)
        optims_str, per_channel_info = per_channel_detector.generate_detector_report(prepared_model)

        # the only suggestions should be to linear layers

        # there should be optims possible
        self.assertNotEqual(
            optims_str,
            DEFAULT_NO_OPTIMS_ANSWER_STRING.format(torch.backends.quantized.engine),
        )

        # to ensure it got into the nested layer
        self.assertEqual(len(per_channel_info["per_channel_status"]), 4)

        # for each layer, should be supported but not used
        for key in per_channel_info["per_channel_status"].keys():
            module_entry = per_channel_info["per_channel_status"][key]
            self.assertEqual(module_entry["per_channel_supported"], True)

            # if linear False, if conv2d true cuz it uses different config
            if "fc" in key:
                self.assertEqual(module_entry["per_channel_used"], False)
            elif "conv" in key:
                self.assertEqual(module_entry["per_channel_used"], True)
            else:
                raise ValueError("Should only contain conv and linear layers as key values")

    """Case includes:
        Multiple conv or linear
        post training quantization
        composed as sequential
        qconfig doesn't use per_channel weight observer
        Only 1 qconfig in qconfig dict
        Output has possible changes / suggestions
    """

    @skipIfNoQNNPACK
    def test_sequential_model_format(self):
        torch.backends.quantized.engine = "qnnpack"

        q_config_mapping = QConfigMapping()
        q_config_mapping.set_global(torch.ao.quantization.get_default_qconfig(torch.backends.quantized.engine))

        prepared_model = self._prepare_model_and_run_input(
            NESTED_CONV_LINEAR_EXAMPLE,
            q_config_mapping,
            torch.randn(1, 3, 10, 10),
        )

        # run the detector
        per_channel_detector = PerChannelDetector(torch.backends.quantized.engine)
        optims_str, per_channel_info = per_channel_detector.generate_detector_report(prepared_model)

        # there should be optims possible
        self.assertNotEqual(
            optims_str,
            DEFAULT_NO_OPTIMS_ANSWER_STRING.format(torch.backends.quantized.engine),
        )

        # to ensure it got into the nested layer
        self.assertEqual(len(per_channel_info["per_channel_status"]), 4)

        # for each layer, should be supported but not used
        for key in per_channel_info["per_channel_status"].keys():
            module_entry = per_channel_info["per_channel_status"][key]

            self.assertEqual(module_entry["per_channel_supported"], True)
            self.assertEqual(module_entry["per_channel_used"], False)

    """Case includes:
        Multiple conv or linear
        post training quantization
        composed as sequential
        qconfig doesn't use per_channel weight observer
        Only 1 qconfig in qconfig dict
        Output has possible changes / suggestions
    """

    @skipIfNoQNNPACK
    def test_conv_sub_class_considered(self):
        torch.backends.quantized.engine = "qnnpack"

        q_config_mapping = QConfigMapping()
        q_config_mapping.set_global(torch.ao.quantization.get_default_qconfig(torch.backends.quantized.engine))

        prepared_model = self._prepare_model_and_run_input(
            LAZY_CONV_LINEAR_EXAMPLE,
            q_config_mapping,
            torch.randn(1, 3, 10, 10),
        )

        # run the detector
        per_channel_detector = PerChannelDetector(torch.backends.quantized.engine)
        optims_str, per_channel_info = per_channel_detector.generate_detector_report(prepared_model)

        # there should be optims possible
        self.assertNotEqual(
            optims_str,
            DEFAULT_NO_OPTIMS_ANSWER_STRING.format(torch.backends.quantized.engine),
        )

        # to ensure it got into the nested layer and it considered the lazyConv2d
        self.assertEqual(len(per_channel_info["per_channel_status"]), 4)

        # for each layer, should be supported but not used
        for key in per_channel_info["per_channel_status"].keys():
            module_entry = per_channel_info["per_channel_status"][key]

            self.assertEqual(module_entry["per_channel_supported"], True)
            self.assertEqual(module_entry["per_channel_used"], False)

    """Case includes:
        Multiple conv or linear
        post training quantization
        composed as sequential
        qconfig uses per_channel weight observer
        Only 1 qconfig in qconfig dict
        Output has no possible changes / suggestions
    """

    @skipIfNoFBGEMM
    def test_fusion_layer_in_sequential(self):
        torch.backends.quantized.engine = "fbgemm"

        q_config_mapping = QConfigMapping()
        q_config_mapping.set_global(torch.ao.quantization.get_default_qconfig(torch.backends.quantized.engine))

        prepared_model = self._prepare_model_and_run_input(
            FUSION_CONV_LINEAR_EXAMPLE,
            q_config_mapping,
            torch.randn(1, 3, 10, 10),
        )

        # run the detector
        per_channel_detector = PerChannelDetector(torch.backends.quantized.engine)
        optims_str, per_channel_info = per_channel_detector.generate_detector_report(prepared_model)

        # no optims possible and there should be nothing in per_channel_status
        self.assertEqual(
            optims_str,
            DEFAULT_NO_OPTIMS_ANSWER_STRING.format(torch.backends.quantized.engine),
        )

        # to ensure it got into the nested layer and it considered all the nested fusion components
        self.assertEqual(len(per_channel_info["per_channel_status"]), 4)

        # for each layer, should be supported but not used
        for key in per_channel_info["per_channel_status"].keys():
            module_entry = per_channel_info["per_channel_status"][key]
            self.assertEqual(module_entry["per_channel_supported"], True)
            self.assertEqual(module_entry["per_channel_used"], True)

    """Case includes:
        Multiple conv or linear
        quantitative aware training
        composed as model
        qconfig does not use per_channel weight observer
        Only 1 qconfig in qconfig dict
        Output has possible changes / suggestions
    """

    @skipIfNoQNNPACK
    def test_qat_aware_model_example(self):

        # first we want a QAT model
        class QATConvLinearReluModel(torch.nn.Module):
            def __init__(self):
                super(QATConvLinearReluModel, self).__init__()
                # QuantStub converts tensors from floating point to quantized
                self.quant = torch.quantization.QuantStub()
                self.conv = torch.nn.Conv2d(1, 1, 1)
                self.bn = torch.nn.BatchNorm2d(1)
                self.relu = torch.nn.ReLU()
                # DeQuantStub converts tensors from quantized to floating point
                self.dequant = torch.quantization.DeQuantStub()

            def forward(self, x):
                x = self.quant(x)
                x = self.conv(x)
                x = self.bn(x)
                x = self.relu(x)
                x = self.dequant(x)
                return x

        # create a model instance
        model_fp32 = QATConvLinearReluModel()

        model_fp32.qconfig = torch.quantization.get_default_qat_qconfig("qnnpack")

        # model must be in eval mode for fusion
        model_fp32.eval()
        model_fp32_fused = torch.quantization.fuse_modules(model_fp32, [["conv", "bn", "relu"]])

        # model must be set to train mode for QAT logic to work
        model_fp32_fused.train()

        # prepare the model for QAT, different than for post training quantization
        model_fp32_prepared = torch.quantization.prepare_qat(model_fp32_fused)

        # run the detector
        per_channel_detector = PerChannelDetector(torch.backends.quantized.engine)
        optims_str, per_channel_info = per_channel_detector.generate_detector_report(model_fp32_prepared)

        # there should be optims possible
        self.assertNotEqual(
            optims_str,
            DEFAULT_NO_OPTIMS_ANSWER_STRING.format(torch.backends.quantized.engine),
        )

        # make sure it was able to find the single conv in the fused model
        self.assertEqual(len(per_channel_info["per_channel_status"]), 1)

        # for the one conv, it should still give advice to use different qconfig
        for key in per_channel_info["per_channel_status"].keys():
            module_entry = per_channel_info["per_channel_status"][key]
            self.assertEqual(module_entry["per_channel_supported"], True)
            self.assertEqual(module_entry["per_channel_used"], False)


"""
Partition on Domain / Things to Test

- All zero tensor
- Multiple tensor dimensions
- All of the outward facing functions
- Epoch min max are correctly updating
- Batch range is correctly averaging as expected
- Reset for each epoch is correctly resetting the values

Partition on Output
- the calcuation of the ratio is occurring correctly

"""


class TestFxModelReportObserver(QuantizationTestCase):
    class NestedModifiedSingleLayerLinear(torch.nn.Module):
        def __init__(self):
            super().__init__()
            self.obs1 = ModelReportObserver()
            self.mod1 = SingleLayerLinearModel()
            self.obs2 = ModelReportObserver()
            self.fc1 = torch.nn.Linear(5, 5).to(dtype=torch.float)
            self.relu = torch.nn.ReLU()

        def forward(self, x):
            x = self.obs1(x)
            x = self.mod1(x)
            x = self.obs2(x)
            x = self.fc1(x)
            x = self.relu(x)
            return x

    def run_model_and_common_checks(self, model, ex_input, num_epochs, batch_size):
        # split up data into batches
        split_up_data = torch.split(ex_input, batch_size)
        for epoch in range(num_epochs):
            # reset all model report obs
            model.apply(
                lambda module: module.reset_batch_and_epoch_values()
                if isinstance(module, ModelReportObserver)
                else None
            )

            # quick check that a reset occurred
            self.assertEqual(
                getattr(model, "obs1").average_batch_activation_range,
                torch.tensor(float(0)),
            )
            self.assertEqual(getattr(model, "obs1").epoch_activation_min, torch.tensor(float("inf")))
            self.assertEqual(getattr(model, "obs1").epoch_activation_max, torch.tensor(float("-inf")))

            # loop through the batches and run through
            for index, batch in enumerate(split_up_data):

                num_tracked_so_far = getattr(model, "obs1").num_batches_tracked
                self.assertEqual(num_tracked_so_far, index)

                # get general info about the batch and the model to use later
                batch_min, batch_max = torch.aminmax(batch)
                current_average_range = getattr(model, "obs1").average_batch_activation_range
                current_epoch_min = getattr(model, "obs1").epoch_activation_min
                current_epoch_max = getattr(model, "obs1").epoch_activation_max

                # run input through
                model(ex_input)

                # check that average batch activation range updated correctly
                correct_updated_value = (current_average_range * num_tracked_so_far + (batch_max - batch_min)) / (
                    num_tracked_so_far + 1
                )
                self.assertEqual(
                    getattr(model, "obs1").average_batch_activation_range,
                    correct_updated_value,
                )

                if current_epoch_max - current_epoch_min > 0:
                    self.assertEqual(
                        getattr(model, "obs1").get_batch_to_epoch_ratio(),
                        correct_updated_value / (current_epoch_max - current_epoch_min),
                    )

    """Case includes:
        all zero tensor
        dim size = 2
        run for 1 epoch
        run for 10 batch
        tests input data observer
    """

    def test_zero_tensor_errors(self):
        # initialize the model
        model = self.NestedModifiedSingleLayerLinear()

        # generate the desired input
        ex_input = torch.zeros((10, 1, 5))

        # run it through the model and do general tests
        self.run_model_and_common_checks(model, ex_input, 1, 1)

        # make sure final values are all 0
        self.assertEqual(getattr(model, "obs1").epoch_activation_min, 0)
        self.assertEqual(getattr(model, "obs1").epoch_activation_max, 0)
        self.assertEqual(getattr(model, "obs1").average_batch_activation_range, 0)

        # we should get an error if we try to calculate the ratio
        with self.assertRaises(ValueError):
            ratio_val = getattr(model, "obs1").get_batch_to_epoch_ratio()

    """Case includes:
    non-zero tensor
    dim size = 2
    run for 1 epoch
    run for 1 batch
    tests input data observer
    """

    def test_single_batch_of_ones(self):
        # initialize the model
        model = self.NestedModifiedSingleLayerLinear()

        # generate the desired input
        ex_input = torch.ones((1, 1, 5))

        # run it through the model and do general tests
        self.run_model_and_common_checks(model, ex_input, 1, 1)

        # make sure final values are all 0 except for range
        self.assertEqual(getattr(model, "obs1").epoch_activation_min, 1)
        self.assertEqual(getattr(model, "obs1").epoch_activation_max, 1)
        self.assertEqual(getattr(model, "obs1").average_batch_activation_range, 0)

        # we should get an error if we try to calculate the ratio
        with self.assertRaises(ValueError):
            ratio_val = getattr(model, "obs1").get_batch_to_epoch_ratio()

    """Case includes:
    non-zero tensor
    dim size = 2
    run for 10 epoch
    run for 15 batch
    tests non input data observer
    """

    def test_observer_after_relu(self):

        # model specific to this test
        class NestedModifiedObserverAfterRelu(torch.nn.Module):
            def __init__(self):
                super().__init__()
                self.obs1 = ModelReportObserver()
                self.mod1 = SingleLayerLinearModel()
                self.obs2 = ModelReportObserver()
                self.fc1 = torch.nn.Linear(5, 5).to(dtype=torch.float)
                self.relu = torch.nn.ReLU()

            def forward(self, x):
                x = self.obs1(x)
                x = self.mod1(x)
                x = self.fc1(x)
                x = self.relu(x)
                x = self.obs2(x)
                return x

        # initialize the model
        model = NestedModifiedObserverAfterRelu()

        # generate the desired input
        ex_input = torch.randn((15, 1, 5))

        # run it through the model and do general tests
        self.run_model_and_common_checks(model, ex_input, 10, 15)

    """Case includes:
        non-zero tensor
        dim size = 2
        run for multiple epoch
        run for multiple batch
        tests input data observer
    """

    def test_random_epochs_and_batches(self):

        # set up a basic model
        class TinyNestModule(torch.nn.Module):
            def __init__(self):
                super().__init__()
                self.obs1 = ModelReportObserver()
                self.fc1 = torch.nn.Linear(5, 5).to(dtype=torch.float)
                self.relu = torch.nn.ReLU()
                self.obs2 = ModelReportObserver()

            def forward(self, x):
                x = self.obs1(x)
                x = self.fc1(x)
                x = self.relu(x)
                x = self.obs2(x)
                return x

        class LargerIncludeNestModel(torch.nn.Module):
            def __init__(self):
                super().__init__()
                self.obs1 = ModelReportObserver()
                self.nested = TinyNestModule()
                self.fc1 = SingleLayerLinearModel()
                self.relu = torch.nn.ReLU()

            def forward(self, x):
                x = self.obs1(x)
                x = self.nested(x)
                x = self.fc1(x)
                x = self.relu(x)
                return x

        class ModifiedThreeOps(torch.nn.Module):
            def __init__(self, batch_norm_dim):
                super(ModifiedThreeOps, self).__init__()
                self.obs1 = ModelReportObserver()
                self.linear = torch.nn.Linear(7, 3, 2)
                self.obs2 = ModelReportObserver()

                if batch_norm_dim == 2:
                    self.bn = torch.nn.BatchNorm2d(2)
                elif batch_norm_dim == 3:
                    self.bn = torch.nn.BatchNorm3d(4)
                else:
                    raise ValueError("Dim should only be 2 or 3")

                self.relu = torch.nn.ReLU()

            def forward(self, x):
                x = self.obs1(x)
                x = self.linear(x)
                x = self.obs2(x)
                x = self.bn(x)
                x = self.relu(x)
                return x

        class HighDimensionNet(torch.nn.Module):
            def __init__(self):
                super(HighDimensionNet, self).__init__()
                self.obs1 = ModelReportObserver()
                self.fc1 = torch.nn.Linear(3, 7)
                self.block1 = ModifiedThreeOps(3)
                self.fc2 = torch.nn.Linear(3, 7)
                self.block2 = ModifiedThreeOps(3)
                self.fc3 = torch.nn.Linear(3, 7)

            def forward(self, x):
                x = self.obs1(x)
                x = self.fc1(x)
                x = self.block1(x)
                x = self.fc2(x)
                y = self.block2(x)
                y = self.fc3(y)
                z = x + y
                z = F.relu(z)
                return z

        # the purpose of this test is to give the observers a variety of data examples
        # initialize the model
        models = [
            self.NestedModifiedSingleLayerLinear(),
            LargerIncludeNestModel(),
            ModifiedThreeOps(2),
            HighDimensionNet(),
        ]

        # get some number of epochs and batches
        num_epochs = 10
        num_batches = 15

        input_shapes = [(1, 5), (1, 5), (2, 3, 7), (4, 1, 8, 3)]

        # generate the desired inputs
        inputs = []
        for shape in input_shapes:
            ex_input = torch.randn((num_batches, *shape))
            inputs.append(ex_input)

        # run it through the model and do general tests
        for index, model in enumerate(models):
            self.run_model_and_common_checks(model, inputs[index], num_epochs, num_batches)


"""
Partition on domain / things to test

There is only a single test case for now.

This will be more thoroughly tested with the implementation of the full end to end tool coming soon.
"""


class TestFxModelReportDetectDynamicStatic(QuantizationTestCase):
    @skipIfNoFBGEMM
    def test_nested_detection_case(self):
        class SingleLinear(torch.nn.Module):
            def __init__(self):
                super(SingleLinear, self).__init__()
                self.linear = torch.nn.Linear(3, 3)

            def forward(self, x):
                x = self.linear(x)
                return x

        class TwoBlockNet(torch.nn.Module):
            def __init__(self):
                super(TwoBlockNet, self).__init__()
                self.block1 = SingleLinear()
                self.block2 = SingleLinear()

            def forward(self, x):
                x = self.block1(x)
                y = self.block2(x)
                z = x + y
                z = F.relu(z)
                return z

        # create model, example input, and qconfig mapping
        torch.backends.quantized.engine = "fbgemm"
        model = TwoBlockNet()
        example_input = torch.randint(-10, 0, (1, 3, 3, 3))
        example_input = example_input.to(torch.float)
        q_config_mapping = QConfigMapping()
        q_config_mapping.set_global(torch.ao.quantization.get_default_qconfig("fbgemm"))

        # prep model and select observer
        model_prep = quantize_fx.prepare_fx(model, q_config_mapping, example_input)
        obs_ctr = ModelReportObserver

        # find layer to attach to and store
        linear_fqn = "block2.linear"  # fqn of target linear

        target_linear = None
        for node in model_prep.graph.nodes:
            if node.target == linear_fqn:
                target_linear = node
                break

        # insert into both module and graph pre and post

        # set up to insert before target_linear (pre_observer)
        with model_prep.graph.inserting_before(target_linear):
            obs_to_insert = obs_ctr()
            pre_obs_fqn = linear_fqn + ".model_report_pre_observer"
            model_prep.add_submodule(pre_obs_fqn, obs_to_insert)
            model_prep.graph.create_node(op="call_module", target=pre_obs_fqn, args=target_linear.args)

        # set up and insert after the target_linear (post_observer)
        with model_prep.graph.inserting_after(target_linear):
            obs_to_insert = obs_ctr()
            post_obs_fqn = linear_fqn + ".model_report_post_observer"
            model_prep.add_submodule(post_obs_fqn, obs_to_insert)
            model_prep.graph.create_node(op="call_module", target=post_obs_fqn, args=(target_linear,))

        # need to recompile module after submodule added and pass input through
        model_prep.recompile()

        num_iterations = 10
        for i in range(num_iterations):
            if i % 2 == 0:
                example_input = torch.randint(-10, 0, (1, 3, 3, 3)).to(torch.float)
            else:
                example_input = torch.randint(0, 10, (1, 3, 3, 3)).to(torch.float)
            model_prep(example_input)

        # run it through the dynamic vs static detector
        dynamic_vs_static_detector = DynamicStaticDetector()
        dynam_vs_stat_str, dynam_vs_stat_dict = dynamic_vs_static_detector.generate_detector_report(model_prep)

        # one of the stats should be stationary, and the other non-stationary
        # as a result, dynamic should be recommended
        data_dist_info = [
            dynam_vs_stat_dict[linear_fqn]["pre_observer_data_dist"],
            dynam_vs_stat_dict[linear_fqn]["post_observer_data_dist"],
        ]

<<<<<<< HEAD
        self.assertTrue("stationary" in data_dist_info)
        self.assertTrue("non-stationary" in data_dist_info)
        self.assertTrue(dynam_vs_stat_dict[linear_fqn]["dynamic_recommended"])
=======
        with override_quantized_engine('fbgemm'):
            # create model, example input, and qconfig mapping
            torch.backends.quantized.engine = "fbgemm"
            model = TwoBlockNet()
            example_input = torch.randint(-10, 0, (1, 3, 3, 3))
            example_input = example_input.to(torch.float)
            q_config_mapping = QConfigMapping()
            q_config_mapping.set_global(torch.ao.quantization.get_default_qconfig("fbgemm"))

            # prep model and select observer
            model_prep = quantize_fx.prepare_fx(model, q_config_mapping, example_input)
            obs_ctr = ModelReportObserver

            # find layer to attach to and store
            linear_fqn = "block2.linear"  # fqn of target linear

            target_linear = None
            for node in model_prep.graph.nodes:
                if node.target == linear_fqn:
                    target_linear = node
                    break

            # insert into both module and graph pre and post

            # set up to insert before target_linear (pre_observer)
            with model_prep.graph.inserting_before(target_linear):
                obs_to_insert = obs_ctr()
                pre_obs_fqn = linear_fqn + ".model_report_pre_observer"
                model_prep.add_submodule(pre_obs_fqn, obs_to_insert)
                model_prep.graph.create_node(op="call_module", target=pre_obs_fqn, args=target_linear.args)

            # set up and insert after the target_linear (post_observer)
            with model_prep.graph.inserting_after(target_linear):
                obs_to_insert = obs_ctr()
                post_obs_fqn = linear_fqn + ".model_report_post_observer"
                model_prep.add_submodule(post_obs_fqn, obs_to_insert)
                model_prep.graph.create_node(op="call_module", target=post_obs_fqn, args=(target_linear,))

            # need to recompile module after submodule added and pass input through
            model_prep.recompile()

            num_iterations = 10
            for i in range(num_iterations):
                if i % 2 == 0:
                    example_input = torch.randint(-10, 0, (1, 3, 3, 3)).to(torch.float)
                else:
                    example_input = torch.randint(0, 10, (1, 3, 3, 3)).to(torch.float)
                model_prep(example_input)

            # run it through the dynamic vs static detector
            dynamic_vs_static_detector = DynamicStaticDetector()
            dynam_vs_stat_str, dynam_vs_stat_dict = dynamic_vs_static_detector.generate_detector_report(model_prep)

            # one of the stats should be stationary, and the other non-stationary
            # as a result, dynamic should be recommended
            data_dist_info = [
                dynam_vs_stat_dict[linear_fqn]["pre_observer_data_dist"],
                dynam_vs_stat_dict[linear_fqn]["post_observer_data_dist"],
            ]

            self.assertTrue("stationary" in data_dist_info)
            self.assertTrue("non-stationary" in data_dist_info)
            self.assertTrue(dynam_vs_stat_dict[linear_fqn]["dynamic_recommended"])

class TestFxModelReportClass(QuantizationTestCase):

    # example model to use for tests
    class ThreeOps(nn.Module):
        def __init__(self):
            super().__init__()
            self.linear = nn.Linear(3, 3)
            self.bn = nn.BatchNorm2d(3)
            self.relu = nn.ReLU()

        def forward(self, x):
            x = self.linear(x)
            x = self.bn(x)
            x = self.relu(x)
            return x

    class TwoThreeOps(nn.Module):
        def __init__(self):
            super().__init__()
            self.block1 = TestFxModelReportClass.ThreeOps()
            self.block2 = TestFxModelReportClass.ThreeOps()

        def forward(self, x):
            x = self.block1(x)
            y = self.block2(x)
            z = x + y
            z = F.relu(z)
            return z

    @skipIfNoFBGEMM
    def test_constructor(self):
        """
        Tests the constructor of the ModelReport class.
        Specifically looks at:
        - The desired reports
        - Ensures that the observers of interest are properly initialized
        """

        with override_quantized_engine('fbgemm'):
            # set the backend for this test
            torch.backends.quantized.engine = "fbgemm"
            backend = torch.backends.quantized.engine

            # make an example set of detectors
            test_detector_set = set([DynamicStaticDetector(), PerChannelDetector(backend)])
            # initialize with an empty detector
            model_report = ModelReport(test_detector_set)

            # make sure internal valid reports matches
            detector_name_set = set([detector.get_detector_name() for detector in test_detector_set])
            self.assertEqual(model_report.get_desired_reports_names(), detector_name_set)

            # now attempt with no valid reports, should raise error
            with self.assertRaises(ValueError):
                model_report = ModelReport(set([]))

            # number of expected obs of interest entries
            num_expected_entries = len(test_detector_set)
            self.assertEqual(len(model_report.get_observers_of_interest()), num_expected_entries)

            for value in model_report.get_observers_of_interest().values():
                self.assertEqual(len(value), 0)

    @skipIfNoFBGEMM
    def test_prepare_model_callibration(self):
        """
        Tests model_report.prepare_detailed_calibration that prepares the model for callibration
        Specifically looks at:
        - Whether observers are properly inserted into regular nn.Module
        - Whether the target and the arguments of the observers are proper
        - Whether the internal representation of observers of interest is updated
        """

        # example model to use for tests
        class ThreeOps(nn.Module):
            def __init__(self):
                super(ThreeOps, self).__init__()
                self.linear = nn.Linear(3, 3)
                self.bn = nn.BatchNorm2d(3)
                self.relu = nn.ReLU()

            def forward(self, x):
                x = self.linear(x)
                x = self.bn(x)
                x = self.relu(x)
                return x

        class TwoThreeOps(nn.Module):
            def __init__(self):
                super(TwoThreeOps, self).__init__()
                self.block1 = ThreeOps()
                self.block2 = ThreeOps()

            def forward(self, x):
                x = self.block1(x)
                y = self.block2(x)
                z = x + y
                z = F.relu(z)
                return z

        with override_quantized_engine('fbgemm'):
            # create model report object
            # make an example set of detectors
            torch.backends.quantized.engine = "fbgemm"
            backend = torch.backends.quantized.engine
            test_detector_set = set([DynamicStaticDetector(), PerChannelDetector(backend)])
            # initialize with an empty detector
            model_report = ModelReport(test_detector_set)

            # prepare the model
            model = TwoThreeOps()
            example_input = torch.randn(1, 3, 3, 3)
            current_backend = torch.backends.quantized.engine
            q_config_mapping = QConfigMapping()
            q_config_mapping.set_global(torch.ao.quantization.get_default_qconfig(torch.backends.quantized.engine))

            model_prep = quantize_fx.prepare_fx(model, q_config_mapping, example_input)

            # prepare the model for callibration
            prepared_for_callibrate_model = model_report.prepare_detailed_calibration(model_prep)

            # see whether observers properly in regular nn.Module
            # there should be 4 observers present in this case
            modules_observer_cnt = 0
            for fqn, module in prepared_for_callibrate_model.named_modules():
                if isinstance(module, ModelReportObserver):
                    modules_observer_cnt += 1

            self.assertEqual(modules_observer_cnt, 4)

            model_report_str_check = "model_report"
            # also make sure arguments for observers in the graph are proper
            for node in prepared_for_callibrate_model.graph.nodes:
                # not all node targets are strings, so check
                if isinstance(node.target, str) and model_report_str_check in node.target:
                    # if pre-observer has same args as the linear (next node)
                    if "pre_observer" in node.target:
                        self.assertEqual(node.args, node.next.args)
                    # if post-observer, args are the target linear (previous node)
                    if "post_observer" in node.target:
                        self.assertEqual(node.args, (node.prev,))

            # ensure model_report observers of interest updated
            # there should be two entries
            self.assertEqual(len(model_report.get_observers_of_interest()), 2)
            for detector in test_detector_set:
                self.assertTrue(detector.get_detector_name() in model_report.get_observers_of_interest().keys())

                # get number of entries for this detector
                detector_obs_of_interest_fqns = model_report.get_observers_of_interest()[detector.get_detector_name()]

                # assert that the per channel detector has 0 and the dynamic static has 4
                if isinstance(detector, PerChannelDetector):
                    self.assertEqual(len(detector_obs_of_interest_fqns), 0)
                elif isinstance(detector, DynamicStaticDetector):
                    self.assertEqual(len(detector_obs_of_interest_fqns), 4)

            # ensure that we can prepare for callibration only once
            with self.assertRaises(ValueError):
                prepared_for_callibrate_model = model_report.prepare_detailed_calibration(model_prep)


    def get_module_and_graph_cnts(self, callibrated_fx_module):
        r"""
        Calculates number of ModelReportObserver modules in the model as well as the graph structure.
        Returns a tuple of two elements:
        int: The number of ModelReportObservers found in the model
        int: The number of model_report nodes found in the graph
        """
        # get the number of observers stored as modules
        modules_observer_cnt = 0
        for fqn, module in callibrated_fx_module.named_modules():
            if isinstance(module, ModelReportObserver):
                modules_observer_cnt += 1

        # get number of observers in the graph
        model_report_str_check = "model_report"
        graph_observer_cnt = 0
        # also make sure arguments for observers in the graph are proper
        for node in callibrated_fx_module.graph.nodes:
            # not all node targets are strings, so check
            if isinstance(node.target, str) and model_report_str_check in node.target:
                # increment if we found a graph observer
                graph_observer_cnt += 1

        return (modules_observer_cnt, graph_observer_cnt)

    @skipIfNoFBGEMM
    def test_generate_report(self):
        """
            Tests model_report.generate_model_report to ensure report generation
            Specifically looks at:
            - Whether correct number of reports are being generated
            - Whether observers are being properly removed if specified
            - Whether correct blocking from generating report twice if obs removed
        """

        with override_quantized_engine('fbgemm'):
            # set the backend for this test
            torch.backends.quantized.engine = "fbgemm"

            # check whether the correct number of reports are being generated
            filled_detector_set = set([DynamicStaticDetector(), PerChannelDetector(torch.backends.quantized.engine)])
            single_detector_set = set([DynamicStaticDetector()])

            # initialize one with filled detector
            model_report_full = ModelReport(filled_detector_set)
            # initialize another with a single detector set
            model_report_single = ModelReport(single_detector_set)

            # prepare and callibrate two different instances of same model
            # prepare the model
            model_full = TestFxModelReportClass.TwoThreeOps()
            model_single = TestFxModelReportClass.TwoThreeOps()
            example_input = torch.randn(1, 3, 3, 3)
            current_backend = torch.backends.quantized.engine
            q_config_mapping = QConfigMapping()
            q_config_mapping.set_global(torch.ao.quantization.get_default_qconfig(torch.backends.quantized.engine))

            model_prep_full = quantize_fx.prepare_fx(model_full, q_config_mapping, example_input)
            model_prep_single = quantize_fx.prepare_fx(model_single, q_config_mapping, example_input)

            # prepare the models for callibration
            prepared_for_callibrate_model_full = model_report_full.prepare_detailed_calibration(model_prep_full)
            prepared_for_callibrate_model_single = model_report_single.prepare_detailed_calibration(model_prep_single)

            # now callibrate the two models
            num_iterations = 10
            for i in range(num_iterations):
                example_input = torch.tensor(torch.randint(100, (1, 3, 3, 3)), dtype=torch.float)
                prepared_for_callibrate_model_full(example_input)
                prepared_for_callibrate_model_single(example_input)

            # now generate the reports
            model_full_report = model_report_full.generate_model_report(
                prepared_for_callibrate_model_full, True
            )
            model_single_report = model_report_single.generate_model_report(prepared_for_callibrate_model_single, False)

            # check that sizes are appropriate
            self.assertEqual(len(model_full_report), len(filled_detector_set))
            self.assertEqual(len(model_single_report), len(single_detector_set))

            # make sure observers are being properly removed for full report since we put flag in
            modules_observer_cnt, graph_observer_cnt = self.get_module_and_graph_cnts(prepared_for_callibrate_model_full)
            self.assertEqual(modules_observer_cnt, 0)  # assert no more observer modules
            self.assertEqual(graph_observer_cnt, 0)  # assert no more observer nodes in graph

            # make sure observers aren't being removed for single report since not specified
            modules_observer_cnt, graph_observer_cnt = self.get_module_and_graph_cnts(prepared_for_callibrate_model_single)
            self.assertNotEqual(modules_observer_cnt, 0)
            self.assertNotEqual(graph_observer_cnt, 0)

            # make sure error when try to rerun report generation for full report but not single report
            with self.assertRaises(Exception):
                model_full_report = model_report_full.generate_model_report(
                    prepared_for_callibrate_model_full, False
                )

            # make sure we don't run into error for single report
            model_single_report = model_report_single.generate_model_report(prepared_for_callibrate_model_single, False)

class TestFxDetectInputWeightEqualization(QuantizationTestCase):

    def test_simple_pass(self):
        pass
>>>>>>> a47cc182
<|MERGE_RESOLUTION|>--- conflicted
+++ resolved
@@ -2,11 +2,13 @@
 # Owner(s): ["oncall: quantization"]
 
 import torch
+import torch.nn as nn
 import torch.ao.quantization.quantize_fx as quantize_fx
 import torch.nn.functional as F
 from torch.ao.quantization import QConfig, QConfigMapping
 from torch.ao.quantization.fx._model_report.detector import DynamicStaticDetector, PerChannelDetector
 from torch.ao.quantization.fx._model_report.model_report_observer import ModelReportObserver
+from torch.ao.quantization.fx._model_report.model_report import ModelReport
 from torch.ao.quantization.observer import HistogramObserver, default_per_channel_weight_observer
 from torch.nn.intrinsic.modules.fused import ConvReLU2d, LinearReLU
 from torch.testing._internal.common_quantization import (
@@ -16,6 +18,7 @@
     TwoLayerLinearModel,
     skipIfNoFBGEMM,
     skipIfNoQNNPACK,
+    override_quantized_engine,
 )
 
 
@@ -87,32 +90,35 @@
         Output has no changes / suggestions
     """
 
+    @skipIfNoFBGEMM
     def test_simple_conv(self):
-        torch.backends.quantized.engine = "onednn"
-
-        q_config_mapping = QConfigMapping()
-        q_config_mapping.set_global(torch.ao.quantization.get_default_qconfig(torch.backends.quantized.engine))
-
-        input = torch.randn(1, 3, 10, 10)
-        prepared_model = self._prepare_model_and_run_input(ConvModel(), q_config_mapping, input)
-
-        # run the detector
-        per_channel_detector = PerChannelDetector(torch.backends.quantized.engine)
-        optims_str, per_channel_info = per_channel_detector.generate_detector_report(prepared_model)
-
-        # no optims possible and there should be nothing in per_channel_status
-        self.assertEqual(
-            optims_str,
-            DEFAULT_NO_OPTIMS_ANSWER_STRING.format(torch.backends.quantized.engine),
-        )
-        self.assertEqual(per_channel_info["backend"], torch.backends.quantized.engine)
-        self.assertEqual(len(per_channel_info["per_channel_status"]), 1)
-        self.assertEqual(list(per_channel_info["per_channel_status"])[0], "conv")
-        self.assertEqual(
-            per_channel_info["per_channel_status"]["conv"]["per_channel_supported"],
-            True,
-        )
-        self.assertEqual(per_channel_info["per_channel_status"]["conv"]["per_channel_used"], True)
+
+        with override_quantized_engine('fbgemm'):
+            torch.backends.quantized.engine = "fbgemm"
+
+            q_config_mapping = QConfigMapping()
+            q_config_mapping.set_global(torch.ao.quantization.get_default_qconfig(torch.backends.quantized.engine))
+
+            input = torch.randn(1, 3, 10, 10)
+            prepared_model = self._prepare_model_and_run_input(ConvModel(), q_config_mapping, input)
+
+            # run the detector
+            per_channel_detector = PerChannelDetector(torch.backends.quantized.engine)
+            optims_str, per_channel_info = per_channel_detector.generate_detector_report(prepared_model)
+
+            # no optims possible and there should be nothing in per_channel_status
+            self.assertEqual(
+                optims_str,
+                DEFAULT_NO_OPTIMS_ANSWER_STRING.format(torch.backends.quantized.engine),
+            )
+            self.assertEqual(per_channel_info["backend"], torch.backends.quantized.engine)
+            self.assertEqual(len(per_channel_info["per_channel_status"]), 1)
+            self.assertEqual(list(per_channel_info["per_channel_status"])[0], "conv")
+            self.assertEqual(
+                per_channel_info["per_channel_status"]["conv"]["per_channel_supported"],
+                True,
+            )
+            self.assertEqual(per_channel_info["per_channel_status"]["conv"]["per_channel_used"], True)
 
     """Case includes:
         Multiple conv or linear
@@ -125,35 +131,37 @@
 
     @skipIfNoQNNPACK
     def test_multi_linear_model_without_per_channel(self):
-        torch.backends.quantized.engine = "qnnpack"
-
-        q_config_mapping = QConfigMapping()
-        q_config_mapping.set_global(torch.ao.quantization.get_default_qconfig(torch.backends.quantized.engine))
-
-        prepared_model = self._prepare_model_and_run_input(
-            TwoLayerLinearModel(),
-            q_config_mapping,
-            TwoLayerLinearModel().get_example_inputs()[0],
-        )
-
-        # run the detector
-        per_channel_detector = PerChannelDetector(torch.backends.quantized.engine)
-        optims_str, per_channel_info = per_channel_detector.generate_detector_report(prepared_model)
-
-        # there should be optims possible
-        self.assertNotEqual(
-            optims_str,
-            DEFAULT_NO_OPTIMS_ANSWER_STRING.format(torch.backends.quantized.engine),
-        )
-        self.assertEqual(per_channel_info["backend"], torch.backends.quantized.engine)
-        self.assertEqual(len(per_channel_info["per_channel_status"]), 2)
-
-        # for each linear layer, should be supported but not used
-        for linear_key in per_channel_info["per_channel_status"].keys():
-            module_entry = per_channel_info["per_channel_status"][linear_key]
-
-            self.assertEqual(module_entry["per_channel_supported"], True)
-            self.assertEqual(module_entry["per_channel_used"], False)
+
+        with override_quantized_engine('qnnpack'):
+            torch.backends.quantized.engine = "qnnpack"
+
+            q_config_mapping = QConfigMapping()
+            q_config_mapping.set_global(torch.ao.quantization.get_default_qconfig(torch.backends.quantized.engine))
+
+            prepared_model = self._prepare_model_and_run_input(
+                TwoLayerLinearModel(),
+                q_config_mapping,
+                TwoLayerLinearModel().get_example_inputs()[0],
+            )
+
+            # run the detector
+            per_channel_detector = PerChannelDetector(torch.backends.quantized.engine)
+            optims_str, per_channel_info = per_channel_detector.generate_detector_report(prepared_model)
+
+            # there should be optims possible
+            self.assertNotEqual(
+                optims_str,
+                DEFAULT_NO_OPTIMS_ANSWER_STRING.format(torch.backends.quantized.engine),
+            )
+            self.assertEqual(per_channel_info["backend"], torch.backends.quantized.engine)
+            self.assertEqual(len(per_channel_info["per_channel_status"]), 2)
+
+            # for each linear layer, should be supported but not used
+            for linear_key in per_channel_info["per_channel_status"].keys():
+                module_entry = per_channel_info["per_channel_status"][linear_key]
+
+                self.assertEqual(module_entry["per_channel_supported"], True)
+                self.assertEqual(module_entry["per_channel_used"], False)
 
     """Case includes:
         Multiple conv or linear
@@ -166,70 +174,72 @@
 
     @skipIfNoQNNPACK
     def test_multiple_q_config_options(self):
-        torch.backends.quantized.engine = "qnnpack"
-
-        # qconfig with support for per_channel quantization
-        per_channel_qconfig = QConfig(
-            activation=HistogramObserver.with_args(reduce_range=True),
-            weight=default_per_channel_weight_observer,
-        )
-
-        # we need to design the model
-        class ConvLinearModel(torch.nn.Module):
-            def __init__(self):
-                super().__init__()
-                self.conv1 = torch.nn.Conv2d(3, 3, 2, 1)
-                self.fc1 = torch.nn.Linear(9, 27)
-                self.relu = torch.nn.ReLU()
-                self.fc2 = torch.nn.Linear(27, 27)
-                self.conv2 = torch.nn.Conv2d(3, 3, 2, 1)
-
-            def forward(self, x):
-                x = self.conv1(x)
-                x = self.fc1(x)
-                x = self.relu(x)
-                x = self.fc2(x)
-                x = self.conv2(x)
-                return x
-
-        q_config_mapping = QConfigMapping()
-        q_config_mapping.set_global(
-            torch.ao.quantization.get_default_qconfig(torch.backends.quantized.engine)
-        ).set_object_type(torch.nn.Conv2d, per_channel_qconfig)
-
-        prepared_model = self._prepare_model_and_run_input(
-            ConvLinearModel(),
-            q_config_mapping,
-            torch.randn(1, 3, 10, 10),
-        )
-
-        # run the detector
-        per_channel_detector = PerChannelDetector(torch.backends.quantized.engine)
-        optims_str, per_channel_info = per_channel_detector.generate_detector_report(prepared_model)
-
-        # the only suggestions should be to linear layers
-
-        # there should be optims possible
-        self.assertNotEqual(
-            optims_str,
-            DEFAULT_NO_OPTIMS_ANSWER_STRING.format(torch.backends.quantized.engine),
-        )
-
-        # to ensure it got into the nested layer
-        self.assertEqual(len(per_channel_info["per_channel_status"]), 4)
-
-        # for each layer, should be supported but not used
-        for key in per_channel_info["per_channel_status"].keys():
-            module_entry = per_channel_info["per_channel_status"][key]
-            self.assertEqual(module_entry["per_channel_supported"], True)
-
-            # if linear False, if conv2d true cuz it uses different config
-            if "fc" in key:
-                self.assertEqual(module_entry["per_channel_used"], False)
-            elif "conv" in key:
-                self.assertEqual(module_entry["per_channel_used"], True)
-            else:
-                raise ValueError("Should only contain conv and linear layers as key values")
+
+        with override_quantized_engine('qnnpack'):
+            torch.backends.quantized.engine = "qnnpack"
+
+            # qconfig with support for per_channel quantization
+            per_channel_qconfig = QConfig(
+                activation=HistogramObserver.with_args(reduce_range=True),
+                weight=default_per_channel_weight_observer,
+            )
+
+            # we need to design the model
+            class ConvLinearModel(torch.nn.Module):
+                def __init__(self):
+                    super().__init__()
+                    self.conv1 = torch.nn.Conv2d(3, 3, 2, 1)
+                    self.fc1 = torch.nn.Linear(9, 27)
+                    self.relu = torch.nn.ReLU()
+                    self.fc2 = torch.nn.Linear(27, 27)
+                    self.conv2 = torch.nn.Conv2d(3, 3, 2, 1)
+
+                def forward(self, x):
+                    x = self.conv1(x)
+                    x = self.fc1(x)
+                    x = self.relu(x)
+                    x = self.fc2(x)
+                    x = self.conv2(x)
+                    return x
+
+            q_config_mapping = QConfigMapping()
+            q_config_mapping.set_global(
+                torch.ao.quantization.get_default_qconfig(torch.backends.quantized.engine)
+            ).set_object_type(torch.nn.Conv2d, per_channel_qconfig)
+
+            prepared_model = self._prepare_model_and_run_input(
+                ConvLinearModel(),
+                q_config_mapping,
+                torch.randn(1, 3, 10, 10),
+            )
+
+            # run the detector
+            per_channel_detector = PerChannelDetector(torch.backends.quantized.engine)
+            optims_str, per_channel_info = per_channel_detector.generate_detector_report(prepared_model)
+
+            # the only suggestions should be to linear layers
+
+            # there should be optims possible
+            self.assertNotEqual(
+                optims_str,
+                DEFAULT_NO_OPTIMS_ANSWER_STRING.format(torch.backends.quantized.engine),
+            )
+
+            # to ensure it got into the nested layer
+            self.assertEqual(len(per_channel_info["per_channel_status"]), 4)
+
+            # for each layer, should be supported but not used
+            for key in per_channel_info["per_channel_status"].keys():
+                module_entry = per_channel_info["per_channel_status"][key]
+                self.assertEqual(module_entry["per_channel_supported"], True)
+
+                # if linear False, if conv2d true cuz it uses different config
+                if "fc" in key:
+                    self.assertEqual(module_entry["per_channel_used"], False)
+                elif "conv" in key:
+                    self.assertEqual(module_entry["per_channel_used"], True)
+                else:
+                    raise ValueError("Should only contain conv and linear layers as key values")
 
     """Case includes:
         Multiple conv or linear
@@ -242,36 +252,38 @@
 
     @skipIfNoQNNPACK
     def test_sequential_model_format(self):
-        torch.backends.quantized.engine = "qnnpack"
-
-        q_config_mapping = QConfigMapping()
-        q_config_mapping.set_global(torch.ao.quantization.get_default_qconfig(torch.backends.quantized.engine))
-
-        prepared_model = self._prepare_model_and_run_input(
-            NESTED_CONV_LINEAR_EXAMPLE,
-            q_config_mapping,
-            torch.randn(1, 3, 10, 10),
-        )
-
-        # run the detector
-        per_channel_detector = PerChannelDetector(torch.backends.quantized.engine)
-        optims_str, per_channel_info = per_channel_detector.generate_detector_report(prepared_model)
-
-        # there should be optims possible
-        self.assertNotEqual(
-            optims_str,
-            DEFAULT_NO_OPTIMS_ANSWER_STRING.format(torch.backends.quantized.engine),
-        )
-
-        # to ensure it got into the nested layer
-        self.assertEqual(len(per_channel_info["per_channel_status"]), 4)
-
-        # for each layer, should be supported but not used
-        for key in per_channel_info["per_channel_status"].keys():
-            module_entry = per_channel_info["per_channel_status"][key]
-
-            self.assertEqual(module_entry["per_channel_supported"], True)
-            self.assertEqual(module_entry["per_channel_used"], False)
+
+        with override_quantized_engine('qnnpack'):
+            torch.backends.quantized.engine = "qnnpack"
+
+            q_config_mapping = QConfigMapping()
+            q_config_mapping.set_global(torch.ao.quantization.get_default_qconfig(torch.backends.quantized.engine))
+
+            prepared_model = self._prepare_model_and_run_input(
+                NESTED_CONV_LINEAR_EXAMPLE,
+                q_config_mapping,
+                torch.randn(1, 3, 10, 10),
+            )
+
+            # run the detector
+            per_channel_detector = PerChannelDetector(torch.backends.quantized.engine)
+            optims_str, per_channel_info = per_channel_detector.generate_detector_report(prepared_model)
+
+            # there should be optims possible
+            self.assertNotEqual(
+                optims_str,
+                DEFAULT_NO_OPTIMS_ANSWER_STRING.format(torch.backends.quantized.engine),
+            )
+
+            # to ensure it got into the nested layer
+            self.assertEqual(len(per_channel_info["per_channel_status"]), 4)
+
+            # for each layer, should be supported but not used
+            for key in per_channel_info["per_channel_status"].keys():
+                module_entry = per_channel_info["per_channel_status"][key]
+
+                self.assertEqual(module_entry["per_channel_supported"], True)
+                self.assertEqual(module_entry["per_channel_used"], False)
 
     """Case includes:
         Multiple conv or linear
@@ -284,36 +296,38 @@
 
     @skipIfNoQNNPACK
     def test_conv_sub_class_considered(self):
-        torch.backends.quantized.engine = "qnnpack"
-
-        q_config_mapping = QConfigMapping()
-        q_config_mapping.set_global(torch.ao.quantization.get_default_qconfig(torch.backends.quantized.engine))
-
-        prepared_model = self._prepare_model_and_run_input(
-            LAZY_CONV_LINEAR_EXAMPLE,
-            q_config_mapping,
-            torch.randn(1, 3, 10, 10),
-        )
-
-        # run the detector
-        per_channel_detector = PerChannelDetector(torch.backends.quantized.engine)
-        optims_str, per_channel_info = per_channel_detector.generate_detector_report(prepared_model)
-
-        # there should be optims possible
-        self.assertNotEqual(
-            optims_str,
-            DEFAULT_NO_OPTIMS_ANSWER_STRING.format(torch.backends.quantized.engine),
-        )
-
-        # to ensure it got into the nested layer and it considered the lazyConv2d
-        self.assertEqual(len(per_channel_info["per_channel_status"]), 4)
-
-        # for each layer, should be supported but not used
-        for key in per_channel_info["per_channel_status"].keys():
-            module_entry = per_channel_info["per_channel_status"][key]
-
-            self.assertEqual(module_entry["per_channel_supported"], True)
-            self.assertEqual(module_entry["per_channel_used"], False)
+
+        with override_quantized_engine('qnnpack'):
+            torch.backends.quantized.engine = "qnnpack"
+
+            q_config_mapping = QConfigMapping()
+            q_config_mapping.set_global(torch.ao.quantization.get_default_qconfig(torch.backends.quantized.engine))
+
+            prepared_model = self._prepare_model_and_run_input(
+                LAZY_CONV_LINEAR_EXAMPLE,
+                q_config_mapping,
+                torch.randn(1, 3, 10, 10),
+            )
+
+            # run the detector
+            per_channel_detector = PerChannelDetector(torch.backends.quantized.engine)
+            optims_str, per_channel_info = per_channel_detector.generate_detector_report(prepared_model)
+
+            # there should be optims possible
+            self.assertNotEqual(
+                optims_str,
+                DEFAULT_NO_OPTIMS_ANSWER_STRING.format(torch.backends.quantized.engine),
+            )
+
+            # to ensure it got into the nested layer and it considered the lazyConv2d
+            self.assertEqual(len(per_channel_info["per_channel_status"]), 4)
+
+            # for each layer, should be supported but not used
+            for key in per_channel_info["per_channel_status"].keys():
+                module_entry = per_channel_info["per_channel_status"][key]
+
+                self.assertEqual(module_entry["per_channel_supported"], True)
+                self.assertEqual(module_entry["per_channel_used"], False)
 
     """Case includes:
         Multiple conv or linear
@@ -326,35 +340,37 @@
 
     @skipIfNoFBGEMM
     def test_fusion_layer_in_sequential(self):
-        torch.backends.quantized.engine = "fbgemm"
-
-        q_config_mapping = QConfigMapping()
-        q_config_mapping.set_global(torch.ao.quantization.get_default_qconfig(torch.backends.quantized.engine))
-
-        prepared_model = self._prepare_model_and_run_input(
-            FUSION_CONV_LINEAR_EXAMPLE,
-            q_config_mapping,
-            torch.randn(1, 3, 10, 10),
-        )
-
-        # run the detector
-        per_channel_detector = PerChannelDetector(torch.backends.quantized.engine)
-        optims_str, per_channel_info = per_channel_detector.generate_detector_report(prepared_model)
-
-        # no optims possible and there should be nothing in per_channel_status
-        self.assertEqual(
-            optims_str,
-            DEFAULT_NO_OPTIMS_ANSWER_STRING.format(torch.backends.quantized.engine),
-        )
-
-        # to ensure it got into the nested layer and it considered all the nested fusion components
-        self.assertEqual(len(per_channel_info["per_channel_status"]), 4)
-
-        # for each layer, should be supported but not used
-        for key in per_channel_info["per_channel_status"].keys():
-            module_entry = per_channel_info["per_channel_status"][key]
-            self.assertEqual(module_entry["per_channel_supported"], True)
-            self.assertEqual(module_entry["per_channel_used"], True)
+
+        with override_quantized_engine('fbgemm'):
+            torch.backends.quantized.engine = "fbgemm"
+
+            q_config_mapping = QConfigMapping()
+            q_config_mapping.set_global(torch.ao.quantization.get_default_qconfig(torch.backends.quantized.engine))
+
+            prepared_model = self._prepare_model_and_run_input(
+                FUSION_CONV_LINEAR_EXAMPLE,
+                q_config_mapping,
+                torch.randn(1, 3, 10, 10),
+            )
+
+            # run the detector
+            per_channel_detector = PerChannelDetector(torch.backends.quantized.engine)
+            optims_str, per_channel_info = per_channel_detector.generate_detector_report(prepared_model)
+
+            # no optims possible and there should be nothing in per_channel_status
+            self.assertEqual(
+                optims_str,
+                DEFAULT_NO_OPTIMS_ANSWER_STRING.format(torch.backends.quantized.engine),
+            )
+
+            # to ensure it got into the nested layer and it considered all the nested fusion components
+            self.assertEqual(len(per_channel_info["per_channel_status"]), 4)
+
+            # for each layer, should be supported but not used
+            for key in per_channel_info["per_channel_status"].keys():
+                module_entry = per_channel_info["per_channel_status"][key]
+                self.assertEqual(module_entry["per_channel_supported"], True)
+                self.assertEqual(module_entry["per_channel_used"], True)
 
     """Case includes:
         Multiple conv or linear
@@ -388,39 +404,40 @@
                 x = self.dequant(x)
                 return x
 
-        # create a model instance
-        model_fp32 = QATConvLinearReluModel()
-
-        model_fp32.qconfig = torch.quantization.get_default_qat_qconfig("qnnpack")
-
-        # model must be in eval mode for fusion
-        model_fp32.eval()
-        model_fp32_fused = torch.quantization.fuse_modules(model_fp32, [["conv", "bn", "relu"]])
-
-        # model must be set to train mode for QAT logic to work
-        model_fp32_fused.train()
-
-        # prepare the model for QAT, different than for post training quantization
-        model_fp32_prepared = torch.quantization.prepare_qat(model_fp32_fused)
-
-        # run the detector
-        per_channel_detector = PerChannelDetector(torch.backends.quantized.engine)
-        optims_str, per_channel_info = per_channel_detector.generate_detector_report(model_fp32_prepared)
-
-        # there should be optims possible
-        self.assertNotEqual(
-            optims_str,
-            DEFAULT_NO_OPTIMS_ANSWER_STRING.format(torch.backends.quantized.engine),
-        )
-
-        # make sure it was able to find the single conv in the fused model
-        self.assertEqual(len(per_channel_info["per_channel_status"]), 1)
-
-        # for the one conv, it should still give advice to use different qconfig
-        for key in per_channel_info["per_channel_status"].keys():
-            module_entry = per_channel_info["per_channel_status"][key]
-            self.assertEqual(module_entry["per_channel_supported"], True)
-            self.assertEqual(module_entry["per_channel_used"], False)
+        with override_quantized_engine('qnnpack'):
+            # create a model instance
+            model_fp32 = QATConvLinearReluModel()
+
+            model_fp32.qconfig = torch.quantization.get_default_qat_qconfig("qnnpack")
+
+            # model must be in eval mode for fusion
+            model_fp32.eval()
+            model_fp32_fused = torch.quantization.fuse_modules(model_fp32, [["conv", "bn", "relu"]])
+
+            # model must be set to train mode for QAT logic to work
+            model_fp32_fused.train()
+
+            # prepare the model for QAT, different than for post training quantization
+            model_fp32_prepared = torch.quantization.prepare_qat(model_fp32_fused)
+
+            # run the detector
+            per_channel_detector = PerChannelDetector(torch.backends.quantized.engine)
+            optims_str, per_channel_info = per_channel_detector.generate_detector_report(model_fp32_prepared)
+
+            # there should be optims possible
+            self.assertNotEqual(
+                optims_str,
+                DEFAULT_NO_OPTIMS_ANSWER_STRING.format(torch.backends.quantized.engine),
+            )
+
+            # make sure it was able to find the single conv in the fused model
+            self.assertEqual(len(per_channel_info["per_channel_status"]), 1)
+
+            # for the one conv, it should still give advice to use different qconfig
+            for key in per_channel_info["per_channel_status"].keys():
+                module_entry = per_channel_info["per_channel_status"][key]
+                self.assertEqual(module_entry["per_channel_supported"], True)
+                self.assertEqual(module_entry["per_channel_used"], False)
 
 
 """
@@ -743,70 +760,7 @@
                 z = F.relu(z)
                 return z
 
-        # create model, example input, and qconfig mapping
-        torch.backends.quantized.engine = "fbgemm"
-        model = TwoBlockNet()
-        example_input = torch.randint(-10, 0, (1, 3, 3, 3))
-        example_input = example_input.to(torch.float)
-        q_config_mapping = QConfigMapping()
-        q_config_mapping.set_global(torch.ao.quantization.get_default_qconfig("fbgemm"))
-
-        # prep model and select observer
-        model_prep = quantize_fx.prepare_fx(model, q_config_mapping, example_input)
-        obs_ctr = ModelReportObserver
-
-        # find layer to attach to and store
-        linear_fqn = "block2.linear"  # fqn of target linear
-
-        target_linear = None
-        for node in model_prep.graph.nodes:
-            if node.target == linear_fqn:
-                target_linear = node
-                break
-
-        # insert into both module and graph pre and post
-
-        # set up to insert before target_linear (pre_observer)
-        with model_prep.graph.inserting_before(target_linear):
-            obs_to_insert = obs_ctr()
-            pre_obs_fqn = linear_fqn + ".model_report_pre_observer"
-            model_prep.add_submodule(pre_obs_fqn, obs_to_insert)
-            model_prep.graph.create_node(op="call_module", target=pre_obs_fqn, args=target_linear.args)
-
-        # set up and insert after the target_linear (post_observer)
-        with model_prep.graph.inserting_after(target_linear):
-            obs_to_insert = obs_ctr()
-            post_obs_fqn = linear_fqn + ".model_report_post_observer"
-            model_prep.add_submodule(post_obs_fqn, obs_to_insert)
-            model_prep.graph.create_node(op="call_module", target=post_obs_fqn, args=(target_linear,))
-
-        # need to recompile module after submodule added and pass input through
-        model_prep.recompile()
-
-        num_iterations = 10
-        for i in range(num_iterations):
-            if i % 2 == 0:
-                example_input = torch.randint(-10, 0, (1, 3, 3, 3)).to(torch.float)
-            else:
-                example_input = torch.randint(0, 10, (1, 3, 3, 3)).to(torch.float)
-            model_prep(example_input)
-
-        # run it through the dynamic vs static detector
-        dynamic_vs_static_detector = DynamicStaticDetector()
-        dynam_vs_stat_str, dynam_vs_stat_dict = dynamic_vs_static_detector.generate_detector_report(model_prep)
-
-        # one of the stats should be stationary, and the other non-stationary
-        # as a result, dynamic should be recommended
-        data_dist_info = [
-            dynam_vs_stat_dict[linear_fqn]["pre_observer_data_dist"],
-            dynam_vs_stat_dict[linear_fqn]["post_observer_data_dist"],
-        ]
-
-<<<<<<< HEAD
-        self.assertTrue("stationary" in data_dist_info)
-        self.assertTrue("non-stationary" in data_dist_info)
-        self.assertTrue(dynam_vs_stat_dict[linear_fqn]["dynamic_recommended"])
-=======
+
         with override_quantized_engine('fbgemm'):
             # create model, example input, and qconfig mapping
             torch.backends.quantized.engine = "fbgemm"
@@ -1136,5 +1090,4 @@
 class TestFxDetectInputWeightEqualization(QuantizationTestCase):
 
     def test_simple_pass(self):
-        pass
->>>>>>> a47cc182
+        pass