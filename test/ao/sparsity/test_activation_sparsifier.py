--- conflicted
+++ resolved
@@ -197,7 +197,7 @@
 
         activation_sparsifier.model(data)
 
-<<<<<<< HEAD
+
     def _check_state_dict(self, sparsifier1):
         """Checks if loading and restoring of state_dict() works as expected.
         Basically, dumps the state of the sparsifier and loads it in the other sparsifier
@@ -232,9 +232,7 @@
 
             assert config1 == config2
 
-=======
     @skipIfTorchDynamo("TorchDynamo fails with unknown reason")
->>>>>>> afa8caa0
     def test_activation_sparsifier(self):
         """Simulates the workflow of the activation sparsifier, starting from object creation
         till squash_mask().
