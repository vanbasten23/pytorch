#pragma once

#include <ATen/core/jit_type_base.h>
#include <ATen/core/TensorBody.h>
#include <ATen/core/functional.h>
#include <ATen/core/symbol.h>
#include <ATen/core/qualified_name.h>
#include <ATen/core/ivalue.h>
#include <ATen/core/class_type.h>
#include <c10/util/TypeList.h>
#include <c10/util/Optional.h>

#include <array>
#include <memory>
#include <ostream>
#include <sstream>
#include <type_traits>

namespace c10 {

struct IValue;
struct FunctionSchema;
struct NamedType;
using OptNameList = c10::optional<std::vector<std::string>>;

void standardizeVectorForUnion(std::vector<TypePtr>& reference, std::vector<TypePtr>* to_fill);
void standardizeVectorForUnion(std::vector<TypePtr>* to_flatten);

struct AnyType;
using AnyTypePtr = std::shared_ptr<AnyType>;
// Any is the top of the type hierarchy, all other types are subtypes
// T <: Any, forall T
struct TORCH_API AnyType : public Type {
  bool operator==(const Type& rhs) const override {
    return rhs.kind() == kind();
  }
  std::string str() const override {
    return "Any";
  }
  static const TypeKind Kind = TypeKind::AnyType;
  // global singleton
  static const AnyTypePtr& get();

 private:
  AnyType() : Type(TypeKind::AnyType) {}
};

inline std::string toString(const Type& type) {
  return type.str();
}

// Shim for compatibility with code that uses TypePtr.
inline std::string toString(const TypePtr& typePtr) {
  return toString(*typePtr);
}

inline bool operator!=(const Type& lhs, const Type& rhs) {
  return !(lhs == rhs);
}

// common base for all types that have a single sub element
// e.g. Future[T], Optional[T], List[T]
template <TypeKind K, typename T>
struct SingleElementType : public Type {
  static const TypeKind Kind = K;

  const TypePtr& getElementType() const {
    return elem;
  }

  bool hasFreeVariables() const override {
    return getElementType()->hasFreeVariables();
  }

  at::ArrayRef<TypePtr> containedTypes() const override {
    return elem;
  }

  bool operator==(const Type& rhs) const override {
    if (auto rhs_ = rhs.cast<T>()) {
      return *getElementType() == *rhs_->getElementType();
    }
    return false;
  }

 protected:
  SingleElementType(TypePtr elem) : Type(Kind), elem(std::move(elem)) {
    if (!this->elem) {
      throw std::runtime_error(c10::str(
            "Can not create ", typeKindToString(Kind), " with None type"));
    }
  }

 private:
  TypePtr elem;
};

struct UnionType;
using UnionTypePtr = std::shared_ptr<UnionType>;
struct TORCH_API UnionType : public Type {
  friend struct Type;

  static const TypeKind Kind = TypeKind::UnionType;

  bool isSubtypeOfExt(const Type& rhs_, std::ostream* why_not) const override;

  std::string str() const override;

  static UnionTypePtr create(std::vector<TypePtr> reference);

  bool operator==(const Type& rhs) const override;

  bool isUnionType() const {
    return true;
  }

  at::ArrayRef<TypePtr> containedTypes() const override {
    return types_;
  }

  // For testing purposes only
  at::ArrayRef<TypePtr> getTypes() const {
    return types_;
  }

  TypePtr createWithContained(std::vector<TypePtr> contained_types) const override {
    return create(std::move(contained_types));
  }

  bool canHoldType(const Type& type) const;

  bool hasFreeVariables() const override {
    return has_free_variables_;
  }

  c10::optional<TypePtr> toOptional() const;

  c10::optional<TypePtr> subtractTypeSet(std::vector<TypePtr>& to_subtract) const;

 protected:
    explicit UnionType(std::vector<TypePtr> types, TypeKind kind=TypeKind::UnionType);
    std::string annotation_str_impl(TypePrinter printer = nullptr) const override;
    std::string unionStr(
        TypePrinter printer = nullptr,
        bool is_annotation_str = false) const;
    // NOLINTNEXTLINE(cppcoreguidelines-non-private-member-variables-in-classes)
    bool has_free_variables_;
    // NOLINTNEXTLINE(cppcoreguidelines-non-private-member-variables-in-classes)
    std::vector<TypePtr> types_;
    // NOLINTNEXTLINE(cppcoreguidelines-non-private-member-variables-in-classes)
    bool can_hold_none_;

};

struct OptionalType;
using OptionalTypePtr = std::shared_ptr<OptionalType>;
// This type represents an optional type. There is one `Optional` for
// each element type. `Optional[T]` can accept both `T` and
// `None`(`c10::nullopt` in C++)
// Subtype hierarchy for Optional:
//     - Optional[T] <: Optional[R] iff T <: R
//     - T <: Optional[R] if T <: R
//     - None <: Optional[T] for all T
//     - Optional[T] == Union[T, None] for all T
struct TORCH_API OptionalType : public UnionType {
  static OptionalTypePtr create(TypePtr contained) {
    return OptionalTypePtr(new OptionalType(std::move(contained)));
  }

  static const TypeKind Kind = TypeKind::OptionalType;

  friend struct Type;

  bool operator==(const Type& rhs) const override;

  const TypePtr& getElementType() const {
    return contained_;
  }

  at::ArrayRef<TypePtr> containedTypes() const override {
    return contained_;
  }

  std::string str() const override {
    std::stringstream ss;
    ss << getElementType()->str() << "?";
    return ss.str();
  }

  TypePtr createWithContained(
      std::vector<TypePtr> contained_types) const override {
    AT_ASSERT(contained_types.size() == 1);
    return create(std::move(contained_types[0]));
  }

  bool isSubtypeOfExt(const Type& rhs, std::ostream* why_not) const override;

  bool isUnionType() const {
    return true;
  }

  // common cast Optional[Tensor] for undefined tensor type
  static OptionalTypePtr ofTensor();

 private:
  explicit OptionalType(TypePtr contained);

  TypePtr contained_;

  std::string annotation_str_impl(TypePrinter printer = nullptr) const override {
    std::stringstream ss;
    ss << "Optional[" << getElementType()->annotation_str(printer) << "]";
    return ss.str();
  }
};

template <typename T>
inline c10::optional<T> merge_primitive(
    const c10::optional<T>& a,
    const c10::optional<T>& b) {
  if (a.has_value() && b.has_value() && a.value() == b.value()) {
    return a;
  }
  return c10::optional<T>{};
}

// If we see `a + b + c`  and know that a, b, and c are the same size and have
// two dimensions (WxH), then we can generate a fused kernel for them. That
// fused kernel would likely have indexing math to handling both the W and H
// dimensions. However, if we knew the WxH dimensions were contiguous, we can
// pretend like we only have a single dimension, simplifying the indexing logic.
// This can be performed even if the dimensions are transposed,
// as long as a, b, and c are transposed in the same way.
// We'd like to have the compiler be able to do this dimensionality reduction,
// but simply knowing sizes is not enough.
// We can extend profiling to also record stride information.
// Rather than recording specific strides,
// we can simply order the strides from smallest to largest with
// `stride_indices` A contiguity marker on the smallest stride (c0) indicates
// the stride is precisely 1, otherwise a contiguity marker means that $stride_n
// = size_{n-1}*stride_{n-1}$
struct TORCH_API Stride {
  Stride() {}
  Stride(
      const c10::optional<size_t>& stride_index,
      c10::optional<bool> contiguous,
      const c10::optional<size_t>& stride)
      : stride_index_(stride_index), contiguous_(contiguous), stride_(stride) {}

  bool operator==(const Stride& b) const {
    return stride_index_ == b.stride_index_ && contiguous_ == b.contiguous_ &&
        stride_ == b.stride_;
  }

  bool isComplete() const {
    return stride_index_ && contiguous_ && stride_;
  }

  c10::optional<size_t> stride_index_;
  c10::optional<bool> contiguous_;
  c10::optional<size_t> stride_;
};

template <>
inline c10::optional<Stride> merge_primitive(
    const c10::optional<Stride>& a,
    const c10::optional<Stride>& b) {
  c10::optional<Stride> left = a;
  c10::optional<Stride> right = b;
  if (!left.has_value()) {
    left = {Stride()};
  }
  if (!right.has_value()) {
    right = {Stride()};
  }

  auto merged_index =
      merge_primitive(left->stride_index_, right->stride_index_);
  auto merged_cont = merge_primitive(left->contiguous_, right->contiguous_);
  auto merged_stride = merge_primitive(left->stride_, right->stride_);
  auto r = Stride(merged_index, merged_cont, merged_stride);
  // normalize
  if (!r.stride_index_.has_value() && !r.contiguous_.has_value() &&
      !r.stride_.has_value()) {
    return c10::optional<Stride>{};
  }

  return r;
}

struct TORCH_API ShapeSymbol {
  // needed for use in `std::map`
  ShapeSymbol() : value_(-1) {}
  // is this symbol a fixed/static dimension
  bool is_static() const {
    return value_ >= 0;
  };
  bool operator==(const ShapeSymbol& b) const {
    return value_ == b.value_;
  }
  bool operator<(const ShapeSymbol& b) const {
    return value_ < b.value_;
  }

  static ShapeSymbol fromStaticSize(int64_t val) {
    return ShapeSymbol(val);
  }
  int64_t static_size() const {
    TORCH_CHECK(is_static());
    return value_;
  };

  int64_t value() const {
    return value_;
  };

  static ShapeSymbol newSymbol() {
    return fromStaticSize(-static_cast<int64_t>(++num_symbols));
  };
  friend TORCH_API std::ostream& operator<<(
      std::ostream& os,
      const ShapeSymbol& s);

 private:
  ShapeSymbol(int64_t val) : value_(val) {}
  int64_t value_;
  static std::atomic<size_t> num_symbols;
};

inline ShapeSymbol merge_primitive(
    const ShapeSymbol& a,
    const ShapeSymbol& b) {
  if (a.is_static() && b.is_static() && a == b) {
    return a;
  }
  return ShapeSymbol::newSymbol();
}

// Shape of a Tensor represented with ShapeSymbol's. Unranked, ranked unknown
// dims, partially known and fully known shapes are all supported.
struct TORCH_API SymbolicShape {
  // Unranked shape constructor.
  SymbolicShape() : dims_(c10::nullopt) {}

  // Known rank but unknown dimentions.
  SymbolicShape(c10::optional<size_t> rank) : dims_(c10::nullopt) {
    if(!rank) {
      return;
    }

    std::vector<ShapeSymbol> shape_symbols;
    shape_symbols.reserve(*rank);
    for(size_t i = 0; i < *rank; ++i) {
      shape_symbols.push_back(ShapeSymbol::newSymbol());
    }
    dims_ = shape_symbols;
  }

  // Mix of known and unknown ranks
  SymbolicShape(const std::vector<c10::optional<int64_t>>& dims) {
    std::vector<ShapeSymbol> shape_symbols;
    shape_symbols.reserve(dims.size());
    for(c10::optional<int64_t> dim: dims) {
      if(!dim) {
        shape_symbols.push_back(ShapeSymbol::newSymbol());
      } else {
        shape_symbols.push_back(ShapeSymbol::fromStaticSize(*dim));
      }
    }
    dims_ = shape_symbols;
  }

  void dump() const;

  SymbolicShape(std::vector<ShapeSymbol> dims) : dims_(std::move(dims)) {}

  SymbolicShape(c10::IntArrayRef dims) {
    std::vector<ShapeSymbol> shape_symbols;
    shape_symbols.reserve(dims.size());
    for(int64_t dim : dims) {
      shape_symbols.push_back(ShapeSymbol::fromStaticSize(dim));
    }
    dims_ = shape_symbols;
  }

  ShapeSymbol operator[](size_t i) const {
    if (!dims_) {
      throw std::runtime_error("Rank isn't fixed");
    }
    return (*dims_).at(i);
  }

  ShapeSymbol at(size_t i) const {
    if (!dims_) {
      throw std::runtime_error("Rank isn't fixed");
    }
    return (*dims_).at(i);
  }

  // Returns rank or nullopt in case of unranked shape.
  c10::optional<size_t> rank() const {
    if(!dims_) {
      return c10::nullopt;
    }
    return dims_->size();
  }

  c10::optional<std::vector<ShapeSymbol>> sizes() const {
    return dims_;
  }

  // Checks whether the shape is fully defined/complete, ie. rank and sizes
  // of every dimension are known.
  bool isComplete() const {
    if(!dims_) {
      return false;
    }
    for(auto d : *dims_) {
      if(!d.is_static()) {
        return false;
      }
    }
    return true;
  }

  // Create new SymbolicShape that is result of merging self and another
  // SymbolicShape. Only dimensions that are static and equal will be
  // preserved.
  // If either of two shapes are of unknown rank or they have unmatching rank,
  // result will be unranked.
  SymbolicShape merge(const SymbolicShape& other) const;

  private:
    c10::optional<std::vector<ShapeSymbol>> dims_;
};

namespace detail {
inline bool isComplete(const Stride& s) {
  return s.isComplete();
}

template<typename T>
inline bool isComplete(const T& t) {
  return true;
}
}

template <typename T>
struct VaryingShape {
  using ListOfOptionalElements = std::vector<c10::optional<T>>;
  VaryingShape(const std::vector<T>& vec)
      : VaryingShape(ListOfOptionalElements(vec.begin(), vec.end())) {}

  VaryingShape(c10::ArrayRef<T> vec)
      : VaryingShape(ListOfOptionalElements(vec.begin(), vec.end())) {}

  VaryingShape(c10::optional<size_t> size = c10::nullopt) : dims_(c10::nullopt) {
    if (size) {
      dims_ = ListOfOptionalElements(*size);
    }
  }

  VaryingShape(ListOfOptionalElements dims) : dims_(std::move(dims)) {}

  VaryingShape(size_t size) : VaryingShape(c10::optional<size_t>(size)) {}

  bool operator==(const VaryingShape& other) const {
    return dims_ == other.dims_;
  }

  const c10::optional<T> &operator[](size_t i) const {
    if (!dims_) {
      throw std::runtime_error("Rank isn't fixed");
    }
    return (*dims_).at(i);
  }

  c10::optional<size_t> size() const {
    if (!dims_) {
      return c10::nullopt;
    }
    const auto& dims = dims_.value();
    return dims.size();
  }

  const c10::optional<ListOfOptionalElements>& sizes() const {
    return dims_;
  }

  TORCH_API VaryingShape merge(const VaryingShape& other) const;

  c10::optional<std::vector<T>> concrete_sizes() const {
    if (!dims_) {
      return c10::nullopt;
    }
    std::vector<T> sizes;
    for (auto d : *dims_) {
      if (!d) {
        return c10::nullopt;
      }
      sizes.push_back(d.value());
    }
    return sizes;
  }

  bool isComplete() const {
    if (!dims_) {
      return false;
    }
    for (auto d : *dims_) {
      if (!d || !detail::isComplete(*d)) {
        return false;
      }
    }
    return true;
  }

 private:
  c10::optional<ListOfOptionalElements> dims_;
};

struct TensorType;
using TensorTypePtr = std::shared_ptr<TensorType>;
// This type represents a single Tensor with a specific size
struct TORCH_API TensorType : public Type {
  static TensorTypePtr create(const at::Tensor& t);

  // used by TensorType::create(size_t dim) which in turn used by
  // shape_analysis.cpp
  static TensorTypePtr create(
      c10::optional<at::ScalarType> scalar_type,
      c10::optional<Device> device,
      const VaryingShape<int64_t>& sizes,
      const VaryingShape<int64_t>& strides,
      c10::optional<bool> requires_grad,
      c10::optional<bool> undefined = false,
      bool tensor_contiguity = false);

  static TensorTypePtr create(
      c10::optional<at::ScalarType> scalar_type,
      c10::optional<Device> device,
      const SymbolicShape& sizes,
      const VaryingShape<Stride>& stride_,
      c10::optional<bool> requires_grad,
      c10::optional<bool> undefined = false);

  static TensorTypePtr create(
      c10::optional<at::ScalarType> scalar_type,
      c10::optional<Device> device,
      c10::optional<size_t> dim,
      c10::optional<bool> requires_grad);

  // overloaded create variadic template argument as it could not distinguish
  // initializer list
  static TensorTypePtr createContiguous(
      at::ScalarType scalar_type,
      at::Device device,
      at::IntArrayRef sizes);

  static TypePtr fromNumberType(const Type& typ);
  static TypePtr fromBoolType();

  c10::optional<size_t> dim() const {
    return sizes().size();
  }

  VaryingShape<int64_t> sizes() const;

  VaryingShape<int64_t> strides() const;

  const VaryingShape<Stride>& stride_properties() const {
    return strides_;
  }

  c10::optional<at::Device> device() const {
    return device_;
  }
  c10::optional<at::ScalarType> scalarType() const {
    return scalar_type_;
  }
  c10::optional<bool> requiresGrad() const {
    return requires_grad_;
  }
  bool requires_grad() const override {
    return requires_grad_ ? *requires_grad_ : true;
  }

  bool operator==(const Type& rhs) const override;
  bool isSubtypeOfExt(const Type& rhs, std::ostream* why_not) const override;

  std::string str() const override;

  std::string repr_str() const override {
    if (isInferredType()) {
      return str() + " (inferred)";
    } else {
      return str();
    }
  }

  c10::optional<size_t> numel() const {
    size_t prod = 1;
    const auto& shape = sizes();

    for (size_t i = 0; i < shape.size(); i++) {
      if (!shape[i]) {
        return c10::optional<size_t>{};
      }
      prod *= shape[i].value();
    }
    return prod;
  }

  TensorTypePtr withRequiresGrad(c10::optional<bool> s) {
    auto copy = clone();
    copy->requires_grad_ = s;
    return copy;
  }

  TensorTypePtr withScalarType(c10::optional<ScalarType> st) {
    auto copy = clone();
    copy->scalar_type_ = st;
    return copy;
  }


  TensorTypePtr withDim(c10::optional<size_t> d) {
    auto copy = clone();
    // withDim is only used by the legacy executor
    // that only cares about the rank, so create dummy symbols)) :
    copy->sizes_ = SymbolicShape(d);
    copy->strides_ = VaryingShape<Stride>(d);
    return copy;
  }

  TensorTypePtr withSizesStrides(
      at::IntArrayRef sizes,
      at::IntArrayRef strides) const {
    auto cloned = clone();
    auto ssizes = SymbolicShape(sizes);
    cloned->sizes_ = ssizes;
    cloned->strides_ = computeStrideProps(sizes, strides);
    return cloned;
  }

  TensorTypePtr withSymbolicShapes(SymbolicShape ssizes) const {
    auto cloned = clone();
    cloned->sizes_ = std::move(ssizes);
    return cloned;
  }

  TensorTypePtr withSizes(at::IntArrayRef sizes) const {
    return withSizesStrides(
        sizes, contiguousStridesOf(sizes));
  }

  TensorTypePtr withDevice(at::Device device) const {
    auto copy = clone();
    copy->device_ = device;
    return copy;
  }

  TensorTypePtr dimensionedOnly() const {
    auto copy = clone();
    copy->sizes_ = SymbolicShape(sizes().size());
    copy->strides_ = VaryingShape<Stride>(sizes().size());
    return copy;
  }

  TensorTypePtr contiguous() const {
    auto cloned = clone();
    TORCH_INTERNAL_ASSERT(sizes().concrete_sizes().has_value());
    auto strides = computeStrideProps(
        *sizes().concrete_sizes(),
        contiguousStridesOf(*sizes().concrete_sizes()));
    cloned->strides_ = strides;
    return cloned;
  }

  const SymbolicShape& symbolic_sizes() const;

  TensorTypePtr merge(const TensorType& other, bool merge_sizes = true) const;

  bool matchTensor(const at::Tensor& t);

  // is all information about the type specified except for autograd?
  // This replaces the notion of a 'CompleteTensorType' that used to exist
  // in the type-hierarchy. Excluding require_grad and undefined allows
  // this to match the old behavior.
  bool isComplete() const {
    return scalar_type_ && device_ && sizes_.isComplete() && strides_.isComplete();
  }

  bool isInferredType() const {
    return is_inferred_;
  }

  static TensorTypePtr getInferred() {
    static auto valueInferred = TensorType::create(
        /*scalar_type=*/{},
        /*device=*/{},
        /*sizes=*/SymbolicShape(),
        /*stride=*/VaryingShape<Stride>{},
        /*requires_grad=*/{},
        /*undefined=*/false);
    valueInferred->is_inferred_ = true;
    return valueInferred;
  }

  // this property is used by GuardElimination
  // please see `checkInputs` for more details
  bool isSummarized() const {
    return !(isComplete() && requiresGrad().has_value() &&
             undefined().has_value());
  }

  TensorTypePtr withUndefined() {
    auto r = clone();
    r->undefined_ = true;
    return r;
  }

  TensorTypePtr withPossiblyUndefined() {
    auto r = clone();
    r->undefined_ = c10::nullopt;
    return r;
  }

  c10::optional<bool> undefined() const { return undefined_; }

  static const TensorTypePtr& get();

  static const TypeKind Kind = TypeKind::TensorType;

  static std::vector<int64_t> contiguousStridesOf(at::IntArrayRef sizes) {
    std::vector<int64_t> strides(sizes.size());
    if (sizes.empty()) // zero-dim case
      return strides;
    strides.back() = 1;
    for (size_t i = strides.size() - 1; i > 0; i--) {
      strides[i - 1] = strides[i] * sizes[i];
    }
    return strides;
  }

 private:
  TensorType(
      c10::optional<at::ScalarType> scalar_type,
      c10::optional<Device> device,
      const SymbolicShape& sizes,
      const VaryingShape<Stride>& strides,
      c10::optional<bool> requires_grad,
      c10::optional<bool> undefined = false);

  TensorTypePtr clone() const {
    return TensorTypePtr(new TensorType(
        scalar_type_, device_, sizes_, strides_, requires_grad_, undefined_));
  }

  static VaryingShape<Stride> computeStrideProps(
      at::IntArrayRef sizes,
      at::IntArrayRef strides,
      bool tensor_contiguity = false);

  c10::optional<at::ScalarType> scalar_type_;
  c10::optional<at::Device> device_;
  SymbolicShape sizes_;
  VaryingShape<Stride> strides_;
  c10::optional<bool> requires_grad_;
  // we exploit the fact certain tensors must be zero in the autograd to
  // optimize gradient computation. Such zero tensors are currently implemented
  // with `UndefinedTensorImpl.` They can be handled only by special operators
  // (e.g. `AutogradAdd`) and their `Tensor::defined()` property returns false.
  // Normally, `undefined_` is set to false, unless a type was created
  // with `withUndefined`
  // This will also mean that `undefined` tensors will fail
  // `subtypeOf(TensorType::get())` check
  // undefined_ may become `c10::nullopt` if the tensor was observed to be both
  // defined and undefined. However, no tensor type starts out with
  // `undefined_` set to `c10::nullopt`
  c10::optional<bool> undefined_;
  // Represents whether or not this type was inferred.
  bool is_inferred_ = false;
};

struct ListType;
using ListTypePtr = std::shared_ptr<ListType>;
struct TORCH_API ListType
    : public SingleElementType<TypeKind::ListType, ListType> {
  // It's not exactly a singleton, but there should be exactly one instance of
  // List[T] for every T
  friend struct Type;
  template <typename... T>
  static ListTypePtr create(T&&... all) {
    return ListTypePtr(
        new ListType(std::forward<T>(all)...)); // NOLINT(modernize-make-shared)
  }

  std::string str() const override {
    std::stringstream ss;
    ss << getElementType()->str() << "[]";
    return ss.str();
  }
  TypePtr createWithContained(
      std::vector<TypePtr> contained_types) const override {
    return create(std::move(contained_types.at(0)));
  }

  bool isSubtypeOfExt(const Type& rhs, std::ostream* why_not) const override;

  // common cast List[Tensor]
  static ListTypePtr ofTensors();
  static ListTypePtr ofOptionalTensors();
  static ListTypePtr ofInts();
  static ListTypePtr ofFloats();
  static ListTypePtr ofComplexDoubles();
  static ListTypePtr ofBools();
  static ListTypePtr ofStrings();

 private:
  ListType(TypePtr elem) : SingleElementType(std::move(elem)) {}

  std::string annotation_str_impl(TypePrinter printer = nullptr) const override {
    std::stringstream ss;
    ss << "List[" << getElementType()->annotation_str(printer) << "]";
    return ss.str();
  }
};

struct DictType;
using DictTypePtr = std::shared_ptr<DictType>;
struct TORCH_API DictType : public Type {
  friend struct Type;
  static const TypeKind Kind = TypeKind::DictType;

  static DictTypePtr create(TypePtr key, TypePtr value) {
    switch (key->kind()) {
      case TypeKind::AnyType:
      case TypeKind::IntType:
      case TypeKind::BoolType:
      case TypeKind::FloatType:
      case TypeKind::ComplexType:
      case TypeKind::StringType:
      case TypeKind::TensorType:
      case TypeKind::DeviceObjType:
        return DictTypePtr(new DictType(std::move(key), std::move(value)));
      default:
        AT_ERROR(
            "Cannot create dict for key type '",
            key->str(),
            "', only int, float, complex, Tensor, device and string keys are supported");
    }
  }

  // aligned with the format in FunctionSchema
  std::string str() const override {
    std::stringstream ss;
    ss << "Dict(" << getKeyType()->str() << ", " << getValueType()->str()
       << ")";
    return ss.str();
  }

  TypePtr createWithContained(
      std::vector<TypePtr> contained_types) const override {
    if (contained_types.size() != 2) {
      throw std::runtime_error("Expected 2 contained types");
    }
    return create(std::move(contained_types.at(0)), std::move(contained_types.at(1)));
  }

  const TypePtr& getKeyType() const {
    return types.at(0);
  }

  const TypePtr& getValueType() const {
    return types.at(1);
  }

  bool hasFreeVariables() const override {
    return has_free_variables;
  }

  at::ArrayRef<TypePtr> containedTypes() const override {
    return types;
  }

  bool operator==(const Type& rhs) const override {
    if (auto* dict_rhs = rhs.castRaw<DictType>()) {
      return *getKeyType() == *(dict_rhs->getKeyType()) &&
          *getValueType() == *(dict_rhs->getValueType());
    }
    return false;
  }

 private:
  DictType(TypePtr key, TypePtr value)
      : Type(TypeKind::DictType),
        has_free_variables(
            key->hasFreeVariables() || value->hasFreeVariables()) {
    types.reserve(2);
    types.push_back(std::move(key));
    types.push_back(std::move(value));
  }

  std::string annotation_str_impl(TypePrinter printer = nullptr) const override {
    std::stringstream ss;
    ss << "Dict[" << getKeyType()->annotation_str(printer) << ", "
       << getValueType()->annotation_str(printer) << "]";
    return ss.str();
  }

  std::vector<TypePtr> types;
  bool has_free_variables;
};

struct FutureType;
using FutureTypePtr = std::shared_ptr<FutureType>;

struct TORCH_API FutureType
    : public SingleElementType<TypeKind::FutureType, FutureType> {
  friend struct Type;
  template <typename... T>
  static FutureTypePtr create(TypePtr elem) {
    return FutureTypePtr(
        new FutureType(std::move(elem))); // NOLINT(modernize-make-shared)
  }

  std::string str() const override {
    std::stringstream ss;
    ss << "Future(" << getElementType()->str() << ")";
    return ss.str();
  }
  TypePtr createWithContained(
      std::vector<TypePtr> contained_types) const override {
    return create(std::move(contained_types.at(0)));
  }

  bool isSubtypeOfExt(const Type& rhs, std::ostream* why_not) const override {
    if (Type::isSubtypeOfExt(rhs, why_not)) {
      return true;
    }
    if (auto rhs_ = rhs.castRaw<FutureType>()) {
      return getElementType()->isSubtypeOfExt(*rhs_->getElementType(), why_not);
    }
    return false;
  }

 private:
  FutureType(TypePtr elem) : SingleElementType(std::move(elem)) {}

  std::string annotation_str_impl(TypePrinter printer = nullptr) const override {
    std::stringstream ss;
    ss << "Future[" << getElementType()->annotation_str(printer) << "]";
    return ss.str();
  }
};

struct RRefType;
using RRefTypePtr = std::shared_ptr<RRefType>;

struct TORCH_API RRefType
    : public SingleElementType<TypeKind::RRefType, RRefType> {
  friend struct Type;
  template <typename... T>
  static RRefTypePtr create(TypePtr elem) {
    return RRefTypePtr(
        new RRefType(std::move(elem))); // NOLINT(modernize-make-shared)
  }

  std::string str() const override {
    std::stringstream ss;
    ss << "RRef(" << getElementType()->str() << ")";
    return ss.str();
  }
  TypePtr createWithContained(
      std::vector<TypePtr> contained_types) const override {
    return create(std::move(contained_types.at(0)));
  }

 private:
  RRefType(TypePtr elem) : SingleElementType(std::move(elem)) {}

  std::string annotation_str_impl(TypePrinter printer = nullptr) const override {
    std::stringstream ss;
    ss << "RRef[" << getElementType()->annotation_str(printer) << "]";
    return ss.str();
  }
};

// Any should never appear in a named type like a class, namedtuple or
// interface. If it does, then dynamic type information will be lost in the
// Pickler, leading to hard-to-track-down bugs that will only occur
// after saving or loading a model. This is because we rely on the
// static types in named types to reconstruct type tags of loaded
// values. Lifting this restriction requires solving the serialization
// problem first.
TORCH_API void checkNoAny(
    const Type& base,
    const char* what,
    const std::string& attrname,
    const TypePtr& attrtype);

struct TupleType;
using TupleTypePtr = std::shared_ptr<TupleType>;
using NameList = std::vector<std::string>;
// This type represents a Tuple
struct TORCH_API TupleType : public NamedType {

  static TupleTypePtr createNamed(const c10::optional<c10::QualifiedName>& name,
      const std::vector<std::string>& field_names,
      const std::vector<TypePtr>& field_types,
      std::vector<IValue>& field_defaults);

  static TupleTypePtr createNamed(const c10::optional<c10::QualifiedName>& name,
      const std::vector<std::string>& field_names,
      const std::vector<TypePtr>& field_types);

  static TupleTypePtr create(
      std::vector<TypePtr> types) {
    return TupleTypePtr(new TupleType(
        std::move(types),
        c10::nullopt,
        nullptr)); // NOLINT(modernize-make-shared)
  }
  static TupleTypePtr create() {
    return create({});
  }

  at::ArrayRef<TypePtr> elements() const {
    return elements_;
  }

  bool operator==(const Type& rhs) const override;
  bool isSubtypeOfExt(const Type& rhs_, std::ostream* why_not) const override;

  std::string str() const override;
  bool hasFreeVariables() const override {
    return has_free_variables_;
  }
  at::ArrayRef<TypePtr> containedTypes() const override {
    return elements_;
  }
  TypePtr createWithContained(
      std::vector<TypePtr> contained_types) const override {
    return std::shared_ptr<TupleType>(
        new TupleType(std::move(contained_types), name(), schema()));
  }
  const std::shared_ptr<FunctionSchema>& schema() const {
    return schema_;
  }

  static const TypeKind Kind = TypeKind::TupleType;

 private:
  TupleType(
      std::vector<TypePtr> elements_,
      c10::optional<c10::QualifiedName> name,
      std::shared_ptr<FunctionSchema> schema);

  bool compare(
      const Type& rhs,
      std::function<bool(const Type&, const Type&)> fn) const {
    if (rhs.kind() != kind()) {
      return false;
    }

    const auto& l_elements = elements();
    const auto& r_elements = rhs.castRaw<TupleType>()->elements();
    if (l_elements.size() != r_elements.size())
      return false;
    for (size_t i = 0; i < l_elements.size(); ++i) {
      if (!fn(*l_elements[i], *r_elements[i]))
        return false;
    }
    return true;
  }

  std::string annotation_str_impl(TypePrinter printer = nullptr) const override;

  std::vector<TypePtr> elements_;
  bool has_free_variables_;
  std::shared_ptr<FunctionSchema> schema_;
};

struct EnumType;
using EnumTypePtr = std::shared_ptr<EnumType>;
using EnumNameValue = std::pair<std::string, IValue>;
struct TORCH_API EnumType : public NamedType {
  friend struct Type;
  static const TypeKind Kind = TypeKind::EnumType;

  static EnumTypePtr create(
      const c10::QualifiedName& qualified_class_name,
      TypePtr value, std::vector<EnumNameValue> enum_names_values, std::weak_ptr<::torch::jit::CompilationUnit> cu) {
    switch (value->kind()) {
      case TypeKind::IntType:
      case TypeKind::FloatType:
      case TypeKind::StringType:
        return EnumTypePtr(new EnumType(qualified_class_name, std::move(value), std::move(enum_names_values), std::move(cu)));
      default:
        AT_ERROR(
            "Cannot create Enum with value type '",
            value->str(),
            "', only int, float and string are supported");
    }
  }

  std::string str() const override {
    return "Enum<" + annotation_str() + ">";
  }

  std::string repr_str() const override {
    return str();
  }

  const TypePtr& getValueType() const {
    return value_type_;
  }

  bool operator==(const Type& rhs) const override {
    if (auto* enum_rhs = rhs.castRaw<EnumType>()) {
      return name().value() == enum_rhs->name().value() &&
          *getValueType() == *(enum_rhs->getValueType()) &&
          this->compilation_unit() == enum_rhs->compilation_unit();
    }
    return false;
  }

  bool isSubtypeOfExt(const Type& rhs, std::ostream* why_not) const override;

  std::shared_ptr<const ::torch::jit::CompilationUnit> compilation_unit() const {
    auto cu = cu_.lock();
    return cu;
  }

  const QualifiedName qualifiedClassName() const {
    return name().value();
  }

  at::ArrayRef<TypePtr> containedTypes() const override {
    return value_type_;
  }

  const at::ArrayRef<EnumNameValue> enumNamesValues() const {
    return enum_names_values_;
  }

 private:
  EnumType(
      c10::QualifiedName qualified_class_name,
      TypePtr value_type,
      std::vector<EnumNameValue> enum_names_values,
      std::weak_ptr<torch::jit::CompilationUnit> cu)
      : NamedType(TypeKind::EnumType, std::move(qualified_class_name)),
        value_type_(std::move(value_type)),
        enum_names_values_(std::move(enum_names_values)),
        cu_(cu) {}

  std::string annotation_str_impl(TypePrinter printer = nullptr) const override {
    const auto& n = name().value();
    return n.qualifiedName();
  }

  TypePtr value_type_;
  std::vector<EnumNameValue> enum_names_values_;
  std::weak_ptr<::torch::jit::CompilationUnit> cu_;
};

// the common supertype of all Enums, only used in operator registraion.
// EnumType <: AnyEnumType for all Enums
struct AnyEnumType;
using AnyEnumTypePtr = std::shared_ptr<AnyEnumType>;
struct TORCH_API AnyEnumType : public Type {
  bool operator==(const Type& rhs) const override {
    return rhs.kind() == kind();
  }
  std::string str() const override {
    return "AnyEnumType";
  }
  static const TypeKind Kind = TypeKind::AnyEnumType;
  // global singleton
  static const AnyEnumTypePtr& get();
private:
  AnyEnumType()
  : Type(TypeKind::AnyEnumType) {}
};

struct NumberType;
using NumberTypePtr = std::shared_ptr<NumberType>;
// This type represents a Python number
// Subtype hierarchy for Number Types (NumberType as the base type):
// IntType <: NumberType
// FloatType <: NumberType
// ComplexType <:NumberType
struct TORCH_API NumberType : public Type {
  bool operator==(const Type& rhs) const override;

  bool isSubtypeOfExt(const Type& rhs, std::ostream* why_not) const override;

  std::string str() const override {
    return "Scalar"; // match what PythonArgParser says for clarity
  }
  static const TypeKind Kind = TypeKind::NumberType;
  // global singleton
  static const NumberTypePtr& get();

 protected:
  NumberType(TypeKind kind = TypeKind::NumberType) : Type(kind) {}

  std::string annotation_str_impl(TypePrinter printer = nullptr) const override {
    return "number"; // technically not a valid python type, but
                     // we need to use it when parsing back in annotations
                     // for implicit conversions
  }
};

struct FloatType;
using FloatTypePtr = std::shared_ptr<FloatType>;
// This type represents a Python float number
struct TORCH_API FloatType : public NumberType {
  bool operator==(const Type& rhs) const override {
    return rhs.kind() == kind();
  }
  std::string str() const override {
    return "float";
  }
  bool isSubtypeOfExt(const Type& rhs, std::ostream* why_not) const override {
    // NOLINTNEXTLINE(bugprone-parent-virtual-call)
    return rhs.kind() == TypeKind::NumberType || Type::isSubtypeOfExt(rhs, why_not);
  }
  static const TypeKind Kind = TypeKind::FloatType;
  // global singleton
  static const FloatTypePtr& get();

 private:
  FloatType() : NumberType(TypeKind::FloatType) {}
  std::string annotation_str_impl(TypePrinter printer = nullptr) const override {
    return "float";
  }
};

struct ComplexType;
using ComplexTypePtr = std::shared_ptr<ComplexType>;
// This type represents a Python float number
struct TORCH_API ComplexType : public NumberType {
  bool operator==(const Type& rhs) const override {
    return rhs.kind() == kind();
  }
  std::string str() const override {
    return "complex";
  }
  bool isSubtypeOfExt(const Type& rhs, std::ostream* why_not) const override {
    // NOLINTNEXTLINE(bugprone-parent-virtual-call)
    return rhs.kind() == TypeKind::NumberType || Type::isSubtypeOfExt(rhs, why_not);
  }
  static const TypeKind Kind = TypeKind::ComplexType;
  // global singleton
  static const ComplexTypePtr& get();

 private:
  ComplexType() : NumberType(TypeKind::ComplexType) {}
  std::string annotation_str_impl(TypePrinter printer = nullptr) const override {
    return "complex";
  }
};

struct IntType;
using IntTypePtr = std::shared_ptr<IntType>;
// This type represents a Python int number
struct TORCH_API IntType : public NumberType {
  bool operator==(const Type& rhs) const override {
    return rhs.kind() == kind();
  }
  std::string str() const override {
    return "int";
  }
  bool isSubtypeOfExt(const Type& rhs, std::ostream* why_not) const override {
    // NOLINTNEXTLINE(bugprone-parent-virtual-call)
    return rhs.kind() == TypeKind::NumberType || Type::isSubtypeOfExt(rhs, why_not);
  }
  static const TypeKind Kind = TypeKind::IntType;
  // global singleton
  static const IntTypePtr& get();

 private:
  IntType() : NumberType(TypeKind::IntType) {}
  std::string annotation_str_impl(TypePrinter printer = nullptr) const override {
    return "int";
  }
};

struct BoolType;
using BoolTypePtr = std::shared_ptr<BoolType>;
// This node represents a Python bool value
struct TORCH_API BoolType : public Type {
  bool operator==(const Type& rhs) const override {
    return rhs.kind() == kind();
  }
  std::string str() const override {
    return "bool";
  }
  static const TypeKind Kind = TypeKind::BoolType;
  // global singleton
  static const BoolTypePtr& get();

 private:
  BoolType() : Type(TypeKind::BoolType) {}
};

struct StringType;
using StringTypePtr = std::shared_ptr<StringType>;
// This type represents a Python string
struct TORCH_API StringType : public Type {
  bool operator==(const Type& rhs) const override {
    return rhs.kind() == kind();
  }
  std::string str() const override {
    // we only use "str" (not "string") in both FunctionSchema and script
    return annotation_str();
  }
  std::string annotation_str_impl(TypePrinter printer = nullptr) const override {
    return "str";
  }
  static const TypeKind Kind = TypeKind::StringType;
  // global singleton
  static const StringTypePtr& get();

 private:
  StringType() : Type(TypeKind::StringType) {}
};

struct StorageType;
using StorageTypePtr = std::shared_ptr<StorageType>;
struct TORCH_API StorageType : public Type {
  bool operator==(const Type& rhs) const override {
    return rhs.kind() == kind();
  }
  std::string str() const override {
    return annotation_str();
  }
  std::string annotation_str_impl(TypePrinter printer = nullptr) const override {
    return "Storage";
  }
  static const TypeKind Kind = TypeKind::StorageType;
  // global singleton
  static const StorageTypePtr& get();

 private:
  StorageType() : Type(TypeKind::StorageType) {}
};

struct FunctionType;
using FunctionTypePtr = std::shared_ptr<FunctionType>;
struct TORCH_API FunctionType : public NamedType {
  static FunctionTypePtr create(torch::jit::Function* function) {
    return FunctionTypePtr(
        new FunctionType(function)); // NOLINT(modernize-make-shared)
  }
  bool operator==(const Type& rhs) const override {
    if (auto func_type = rhs.cast<FunctionType>()) {
      return func_type->function_ == function_;
    }

    return false;
  }
  std::string str() const override {
    return "Function";
  }
  torch::jit::Function* function() const {
    return function_;
  }
  static const TypeKind Kind = TypeKind::FunctionType;

 private:
  FunctionType(torch::jit::Function* function);
  std::string annotation_str_impl(TypePrinter printer = nullptr) const override {
    const auto& n = name().value();
    return n.qualifiedName();
  }
  torch::jit::Function* function_;
};

struct NoneType;
using NoneTypePtr = std::shared_ptr<NoneType>;
// This type represents a Python None
struct TORCH_API NoneType : public Type {
  bool operator==(const Type& rhs) const override {
    return rhs.kind() == kind();
  }
  std::string str() const override {
    return "NoneType";
  }
  bool isSubtypeOfExt(const Type& rhs, std::ostream *why_not) const override;

  static const TypeKind Kind = TypeKind::NoneType;
  // global singleton
  static const NoneTypePtr& get();

 private:
  NoneType() : Type(TypeKind::NoneType) {}
};

struct GeneratorType;
using GeneratorTypePtr = std::shared_ptr<GeneratorType>;
// This type represents a Generator
struct TORCH_API GeneratorType : public Type {
  bool operator==(const Type& rhs) const override {
    return rhs.kind() == kind();
  }
  std::string str() const override {
    return "Generator";
  }
  static const TypeKind Kind = TypeKind::GeneratorType;
  // global singleton
  static const GeneratorTypePtr& get();

 private:
  GeneratorType() : Type(TypeKind::GeneratorType) {}
};

struct QuantizerType;
using QuantizerTypePtr = std::shared_ptr<QuantizerType>;
// This type represents a Quantizer
struct TORCH_API QuantizerType : public Type {
  bool operator==(const Type& rhs) const override {
    return rhs.kind() == kind();
  }
  std::string str() const override {
    return "Quantizer";
  }
  static const TypeKind Kind = TypeKind::QuantizerType;
  // global singleton
  static const QuantizerTypePtr& get();

 private:
  QuantizerType() : Type(TypeKind::QuantizerType) {}
};

struct QSchemeType;
using QSchemeTypePtr = std::shared_ptr<QSchemeType>;
// This type represents a QScheme
struct TORCH_API QSchemeType : public Type {
  bool operator==(const Type& rhs) const override {
    return rhs.kind() == kind();
  }
  std::string str() const override {
    return "QScheme";
  }
  static const TypeKind Kind = TypeKind::QSchemeType;
  // global singleton
  static const QSchemeTypePtr& get();

 private:
  QSchemeType() : Type(TypeKind::QSchemeType) {}
};

struct DeviceObjType;
using DeviceObjTypePtr = std::shared_ptr<DeviceObjType>;
// This type represents a Device
struct TORCH_API DeviceObjType : public Type {
  bool operator==(const Type& rhs) const override {
    return rhs.kind() == kind();
  }
  std::string str() const override {
    return "Device";
  }
  static const TypeKind Kind = TypeKind::DeviceObjType;
  // global singleton
  static const DeviceObjTypePtr& get();

 private:
  DeviceObjType() : Type(TypeKind::DeviceObjType) {}
};

struct StreamObjType;
using StreamObjTypePtr = std::shared_ptr<StreamObjType>;
// This type represents a Generator
struct TORCH_API StreamObjType : public Type {
  bool operator==(const Type& rhs) const override {
    return rhs.kind() == kind();
  }
  std::string str() const override {
    return "Stream";
  }
  static const TypeKind Kind = TypeKind::StreamObjType;
  // global singleton
  static const StreamObjTypePtr& get();

private:
  StreamObjType() : Type(TypeKind::StreamObjType) {}
};

struct VarType;
using VarTypePtr = std::shared_ptr<VarType>;
// This type represents a type variable, used in FunctionSchema
struct VarType : public Type {
  static VarTypePtr create(std::string name_) {
    return VarTypePtr(new VarType(std::move(name_)));
  }
  bool operator==(const Type& rhs) const override {
    return rhs.kind() == kind();
  }
  std::string str() const override {
    return name();
  }
  const std::string& name() const {
    return name_;
  }
  bool hasFreeVariables() const override {
    return true;
  }
  static const TypeKind Kind = TypeKind::VarType;

 private:
  VarType(std::string name_)
      : Type(TypeKind::VarType), name_(std::move(name_)) {}
  std::string name_;
};

struct CapsuleType;
using CapsuleTypePtr = std::shared_ptr<CapsuleType>;
// This type represents a Python Capsule.
// It does not appear in the IR and is only used during runtime
struct TORCH_API CapsuleType : public Type {
  bool operator==(const Type& rhs) const override {
    return rhs.kind() == kind();
  }
  std::string str() const override {
    return "Capsule";
  }
  static const TypeKind Kind = TypeKind::CapsuleType;
  // global singleton
  static const CapsuleTypePtr& get();
private:
  CapsuleType()
  : Type(TypeKind::CapsuleType) {}
};

struct PyObjectType;
using PyObjectTypePtr = std::shared_ptr<PyObjectType>;
// This type represents a PyObject Type
struct TORCH_API PyObjectType : public Type {
  bool operator==(const Type& rhs) const override {
    return rhs.kind() == kind();
  }
  std::string str() const override {
    return "PyObject";
  }
  static const TypeKind Kind = TypeKind::PyObjectType;
  // global singleton
  static const PyObjectTypePtr& get();
private:
  PyObjectType()
  : Type(TypeKind::PyObjectType) {}
};

enum class TypeVerbosity {
  None,
  Type,
  TypeAndStride,
  Full,
  Symbolic,
  Default = Full,
};

TORCH_API TypeVerbosity type_verbosity();

TORCH_API std::ostream& operator<<(std::ostream& out, const Type& t);
template <typename T>
TORCH_API std::ostream& operator<<(
    std::ostream& out,
    const VaryingShape<T>& t);
TORCH_API std::ostream& operator<<(std::ostream& os, const SymbolicShape& s);
TORCH_API std::ostream& operator<<(std::ostream& os, const ShapeSymbol& s);
TORCH_API std::ostream& operator<<(std::ostream& os, const Stride& s);
// what is the type, ignoring extra size/shape information?
// e.g. Tensor(2x3) -> Dynamic, and Tuple(Tensor(2x3),...) -> Tuple(Dynamic,...)

// `unshapedType` is used to remove Tensor subtypes. We treat all Tensor
// subtypes as simply "Tensor"; we also create a new version of any
// container types in which internal Tensors have undergone the same
// operation. This is used for type comparisons between two Tensor types
// (`unshapedType` means that we don't falsely return `false` for e.g.
// Tensors of different dimensions). It's also used in the alias
// analysis pass.
// Be careful with calls because this can be very slow. If calling this
// on a graph, use `EraseShapeInformation` in shape_analysis.h
inline TypePtr unshapedType(const TypePtr& type) {
  if (type->isSubtypeOf(*TensorType::get())) {
    return TensorType::get();
  }
  return type->withContained(fmap(type->containedTypes(), unshapedType));
}

inline TypePtr TensorType::fromNumberType(const Type& typ) {
  if (typ.isSubtypeOf(*IntType::get())) {
    return TensorType::createContiguous(at::kLong, at::kCPU, {});
  } else if (typ.isSubtypeOf(*FloatType::get())) {
    return TensorType::createContiguous(at::kDouble, at::kCPU, {});
  } else if (typ.isSubtypeOf(*BoolType::get())) {
    return TensorType::createContiguous(at::kBool, at::kCPU, {});
  } else if (typ.kind() == NumberType::Kind) {
    return TensorType::create(c10::nullopt, at::kCPU, {}, c10::nullopt);
  }
  TORCH_CHECK(false, "Unknown number type: ", typ.str());
}
inline TypePtr TensorType::fromBoolType() {
  return TensorType::createContiguous(at::kBool, at::kCPU, {});
}

inline c10::optional<c10::ScalarType> tryScalarTypeFromJitType(const Type& type) {
  if (&type == FloatType::get().get()) {
    return at::typeMetaToScalarType(c10::get_default_dtype());
  } else if (&type == IntType::get().get()) {
    return at::ScalarType::Long;
  } else if (&type == BoolType::get().get()) {
    return at::ScalarType::Bool;
  }
  return c10::nullopt;
}

inline at::ScalarType scalarTypeFromJitType(const Type& type) {
  auto result = tryScalarTypeFromJitType(type);
  TORCH_CHECK(
      result,
      "Add new condition, expected Float, Complex, Int, or Bool but got",
      type.str());
  return *result;
}

// Attempt to find the correct supertype of the two types `t1` and `t2`.
// If no supertype is found, then nullopt will be returned if
// `default_to_union` is false, and `Union[t1, t2]` will be returned
// if it is true. If `t1 == t2`, or `t1` is a type refinement of `t2`,
// then `t2` will be returned (and vice versa).
//
// Two different tensortypes will return dynamic.
//
// Currently we chose not to support returning a NumberType for
// two types from the set of {FloatType, IntType, ComplexType}, because
// there is a lack of operator support for NumberType.
//
// If `type_hint` is an `InterfaceType`, then we can use that as a
// potential supertype for `ClassType`s in the list. Otherwise, we have
// no way to find and use some common interface type
TORCH_API c10::optional<TypePtr> unifyTypes(
    const TypePtr& t1,
    const TypePtr& t2,
    bool default_to_union = false,
    TypePtr type_hint = nullptr);

TORCH_API c10::optional<TypePtr> unifyTypeList(
    at::ArrayRef<TypePtr> elements,
    std::ostream& why_not,
    bool default_to_union = false,
    TypePtr type_hint = nullptr);

namespace detail {
template <typename T>
struct getTypePtr_ final {
  static decltype(auto) call() {
    TypePtr res = []() {
      try {
        return getCustomClassType<T>();
      } catch(const c10::Error&) {
        TORCH_CHECK(
            false,
            "Type ",
            c10::util::get_fully_qualified_type_name<T>(),
            " could not be converted to any of the known types."
        );
      }
    }();
    return std::dynamic_pointer_cast<Type>(std::move(res));
  }
};

template <>
struct getTypePtr_<at::IValue> final {
  static decltype(auto) call() {
    return AnyType::get();
  }
};

template <>
struct getTypePtr_<at::Tensor> final {
  static decltype(auto) call() {
    return TensorType::get();
  }
};
template <>
struct getTypePtr_<c10::Storage> final {
  static decltype(auto) call() {
    return StorageType::get();
  }
};
template <>
struct getTypePtr_<c10::Stream> final {
  static decltype(auto) call() {
    return StreamObjType::get();
  }
};
template <>
struct getTypePtr_<double> final {
  static decltype(auto) call() {
    return FloatType::get();
  }
};
template <>
struct getTypePtr_<c10::complex<double>> final {
  static decltype(auto) call() {
    return ComplexType::get();
  }
};
template <>
struct getTypePtr_<int64_t> final {
  static decltype(auto) call() {
    return IntType::get();
  }
};
template <>
struct getTypePtr_<c10::ScalarType> final {
  static decltype(auto) call() {
    return IntType::get();
  }
};
template <>
struct getTypePtr_<c10::Device> final {
  static decltype(auto) call() {
    return DeviceObjType::get();
  }
};
template <>
struct getTypePtr_<c10::Layout> final {
  static decltype(auto) call() {
    return IntType::get();
  }
};
template <>
struct getTypePtr_<c10::MemoryFormat> final {
  static decltype(auto) call() {
    return IntType::get();
  }
};
template <>
struct getTypePtr_<bool> final {
  static decltype(auto) call() {
    return BoolType::get();
  }
};
template <>
struct getTypePtr_<at::Scalar> final {
  static decltype(auto) call() {
    return NumberType::get();
  }
};
template <>
struct getTypePtr_<c10::QScheme> final {
  static decltype(auto) call() {
    return QSchemeType::get();
  }
};
template <>
struct getTypePtr_<at::Generator> final {
  static decltype(auto) call() {
    return OptionalType::create(GeneratorType::get());
  }
};
template <>
struct getTypePtr_<std::string> final {
  static decltype(auto) call() {
    return StringType::get();
  }
};
template <>
struct getTypePtr_<c10::string_view> final {
  static decltype(auto) call() {
    return StringType::get();
  }
};
template <>
struct getTypePtr_<at::Dimname> final {
  static decltype(auto) call() {
    return StringType::get();
  }
};
template <class T>
struct getTypePtr_<std::vector<T>> final {
  static const auto& call() {
    static auto type = ListType::create(getTypePtr_<T>::call());
    return type;
  }
};
template <class T>
struct getTypePtr_<c10::ArrayRef<T>> final {
  static const auto& call() {
    static auto type = ListType::create(getTypePtr_<T>::call());
    return type;
  }
};
template <class T>
struct getTypePtr_<c10::List<T>> final {
  static const auto& call() {
    static auto type = ListType::create(getTypePtr_<T>::call());
    return type;
  }
};
template <class T, size_t N>
struct getTypePtr_<std::array<T, N>> final {
  static const auto& call() {
    static auto type = ListType::create(getTypePtr_<T>::call());
    return type;
  }
};
template <class K, class V>
struct getTypePtr_<std::unordered_map<K, V>> final {
  static const auto& call() {
    static auto type =
        DictType::create(getTypePtr_<K>::call(), getTypePtr_<V>::call());
    return type;
  }
};
template <class K, class V>
struct getTypePtr_<c10::Dict<K, V>> final {
  static const auto& call() {
    static auto type =
        DictType::create(getTypePtr_<K>::call(), getTypePtr_<V>::call());
    return type;
  }
};
template <class T>
struct getTypePtr_<at::optional<T>> final {
  static const auto& call() {
    static auto type = OptionalType::create(getTypePtr_<T>::call());
    return type;
  }
};
template <class... Contained>
struct getTypePtr_<std::tuple<Contained...>> final {
  static const auto& call() {
    static auto type = ([]() {
      std::vector<TypePtr> contained_types = {
        (getTypePtr_<Contained>::call())...
      };
      return TupleType::create(std::move(contained_types));
    })();
    return type;
  }
};
template <>
struct getTypePtr_<void> final {
  static decltype(auto) call() {
    return NoneType::get();
  }
};
} // namespace detail
template <class T>
inline decltype(auto) getTypePtr() {
  // TODO: static_assert that a templated function exists, and throw a friendly
  // error message if not
  return detail::getTypePtr_<T>::call();
}

template <class T>
inline TypePtr getTypePtrCopy() {
  // TODO: static_assert that a templated function exists, and throw a friendly
  // error message if not
  return getTypePtr<T>();
}

using TypeEnv = std::unordered_map<std::string, TypePtr>;
struct MatchTypeReturn {
  MatchTypeReturn(std::string reason) : reason_(std::move(reason)) {}
  static MatchTypeReturn Success() {
    return MatchTypeReturn();
  }
  bool success() const {
    return !reason_.has_value();
  }
  const std::string& reason() const {
    return reason_.value();
  }

 private:
  MatchTypeReturn()
  : reason_(c10::nullopt) {}
  c10::optional<std::string> reason_; // is there is no match, this contains the reason
};

// attempt to match the type variables in formal to actual, adding them to type_env.
// If no match is possible this returns a MatchTypeReturn with r.success() == false
// and a r.reason() that describes why it could not match.
// note: It is possible to successfully match a formal, but for type variables
// in the formal to still not be defined. In particular, None matches Optional[T]
// but does not define the value of T.
TORCH_API MatchTypeReturn
matchTypeVariables(const TypePtr& formal, const TypePtr& actual, TypeEnv& type_env);

// replace type variables appearing in `type` with the values in
// `type_env`. Returns nullptr if a variable used in `type`
// does not appear in `type_env`
TORCH_API TypePtr tryEvalTypeVariables(const TypePtr& type, TypeEnv& type_env);

TORCH_API bool elementTypeCanBeInferredFromMembers(const TypePtr& elem_type);

<<<<<<< HEAD
// This enumerator represents the 'kind' of an attribute - a buffer, a paramter, or neither.
// This state is mutually exclusive. Buffers and Parameters can only appear on modules.
enum class AttributeKind {
  BUFFER,
  PARAMETER,
  REGULAR_ATTRIBUTE
};

// This structure represents all notional booking entities in a class attribute: name, kind (see: AttributeKind), and type (see: TypePtr).
// Note: This structure does not represent the value of the attribute.
struct TORCH_API ClassAttribute {
  public:
  ClassAttribute(AttributeKind kind,
  TypePtr attributeType,
  std::string attributeName) :
    kind_(kind),
    attributeType_(attributeType),
    attributeName_(std::move(attributeName)) {}

  AttributeKind getKind() const {
    return kind_;
  }

  TypePtr getType() const {
    return attributeType_;
  }

  const std::string& getName() const {
    return attributeName_;
  }

  private:
  AttributeKind kind_;
  TypePtr attributeType_;
  std::string attributeName_;
};

/**
 * User Defined Types
 */

struct ClassType;
using ClassTypePtr = std::shared_ptr<ClassType>;
using ::torch::jit::CompilationUnit;

// This represents a class in TorchScript.
struct TORCH_API ClassType : public NamedType {
  // This represents an attribute of a class; a name associated with an attribute, and a
  // getter and (optional) setter for that attribute.
  struct Property {
    std::string name;
    torch::jit::Function* getter;
    torch::jit::Function* setter;
  };

  // Create a class type with name `name` and its methods stored in `cu`.
  static ClassTypePtr create(
      c10::optional<QualifiedName> qualifiedName,
      std::weak_ptr<CompilationUnit> cu,
      bool is_module = false,
      std::string doc_string = "",
      std::vector<std::string> unresolved_class_attributes = {});

  bool operator==(const Type& rhs) const override {
    if (auto user_rhs = rhs.cast<ClassType>()) {
      const auto& lhs_name = name().value();
      const auto& rhs_name = user_rhs->name().value();

      return lhs_name == rhs_name &&
          this->compilation_unit() == user_rhs->compilation_unit();
    }
    return false;
  }

  std::string str() const override {
     return annotation_str();
  }

  std::string repr_str() const override {
    std::stringstream ss;
    ss << str()
       << " (of Python compilation unit at: " << compilation_unit().get() << ")";
    return ss.str();
  }

  const std::vector<torch::jit::Function*>& methods() const;
  const std::vector<torch::jit::Function*>& overloaded_methods() const;

  TypePtr findAttribute(const std::string& name) const {
    size_t pos = 0;
    for (const auto& attr : attributes_) {
      if (name == attr.getName()) {
        break;
      }
      ++pos;
    }

    if (pos >= attributes_.size()) {
      return nullptr;
    }
    return attributes_[pos].getType();
  }

  TypePtr getAttribute(const std::string& name) const {
    auto type = findAttribute(name);
    TORCH_CHECK(
        type,
        repr_str(),
        " does not have an attribute with name '",
        name,
        "'");
    return type;
  }

  size_t numAttributes() const {
    return attributes_.size();
  }

  const TypePtr getAttribute(size_t slot) const {
    AT_ASSERT(slot < attributes_.size());
    return attributes_.at(slot).getType();
  }

  const std::string getAttributeName(size_t slot) const {
    AT_ASSERT(slot < attributes_.size());
    return attributes_[slot].getName();
  }

  void checkNotExist(const std::string& name, const std::string& what) const;

  // Attributes are stored in a specific slot at runtime for effiency.
  // When emitting instructions we specify the slot so that attribute access is
  // a constant lookup
  c10::optional<size_t> findAttributeSlot(const std::string& name) const {
    size_t slot = 0;
    for (const auto& attr : attributes_) {
      if (name.compare(attr.getName()) == 0) {
        return slot;
      }
      slot++;
    }
    return c10::nullopt;
  }
  size_t getAttributeSlot(const std::string& name) const {
    if (auto r = findAttributeSlot(name)) {
      return *r;
    }
    TORCH_CHECK(
        false,
        repr_str(),
        " does not have an attribute with name '",
        name,
        "'");
  }

  bool hasAttribute(const std::string& name) const {
    return std::find_if(
               attributes_.cbegin(),
               attributes_.cend(),
               [&](const ClassAttribute& attr) { return attr.getName() == name; }) !=
        attributes_.cend();
  }

  bool isUnresolvedClassAttribute(const std::string& name) const;

  at::ArrayRef<TypePtr> containedTypes() const override {
    return attributeTypes_;
  }

  size_t addAttribute(
      const std::string& name,
      const TypePtr& type,
      bool is_parameter = false,
      bool is_buffer = false);

  // [Internal Only] Remove attribute from the ClassType,
  // caller is responsible to make sure the modification is safe:
  // it is unsafe to having existing allocations
  // of this object around anymore, and any code that works on
  // the attribute is now invalid. Only newly created code is
  // valid again.
  void unsafeRemoveAttribute(const std::string& name);

  // [Internal Only] Change the type of an attribute of the ClassType,
  // The caller is responsible to make sure the modification is safe:
  // it is unsafe to maintain uses of the old type of the attribute,
  // and any code that works on the attribute is now invalid.
  // Only newly created code is valid again.
  void unsafeChangeAttributeType(const std::string& name, TypePtr new_ty);

  // Add attribute \p NAME if it doesn't exist or verify that it has a
  // compatible type otherwise.
  size_t addOrCheckAttribute(
      const std::string& name,
      TypePtr ty,
      bool is_parameter = false,
      bool is_buffer = false) {
    auto slot_idx = findAttributeSlot(name);
    if (!slot_idx) {
      return addAttribute(name, ty, is_parameter, is_buffer);
    }

    TORCH_CHECK(
        is_parameter == this->is_parameter(*slot_idx),
        "Parameter field mismatch for the field '",
        name,
        "'");
    TypePtr atype = getAttribute(*slot_idx);
    TORCH_CHECK(
      ty->isSubtypeOf(atype),
      ty->repr_str(),
      " is not compatible with the type ",
      atype->repr_str(),
      " for the field '",
      name,
      "'");
    return *slot_idx;
  }

  // Get the property with the given \p name, if it exists on the class.
  c10::optional<ClassType::Property> getProperty(const std::string& name);
  // Add a property named \p name with \p getter and \p setter as its getter and setter.
  void addProperty(const std::string& name, torch::jit::Function* getter, torch::jit::Function* setter);
  // Get a list of all properties.
  const std::vector<Property>& properties() const {
    return properties_;
  }

  bool hasConstant(const std::string& name) const {
    return std::find_if(
               constantNames_.cbegin(),
               constantNames_.cend(),
               [&](const std::string& constant) { return constant == name; }) !=
        constantNames_.cend();
  }

  size_t addConstant(const std::string& name, const IValue& value);

  c10::optional<size_t> findConstantSlot(const std::string& name) const {
    TORCH_CHECK(constantNames_.size() == constantValues_.size());
    size_t slot = 0;
    for (const auto& constant : constantNames_) {
      if (name == constant) {
        return slot;
      }
      slot++;
    }
    return c10::nullopt;
  }

  size_t getConstantSlot(const std::string& name) const {
    if (auto r = findConstantSlot(name)) {
      return *r;
    }
    TORCH_CHECK(
        false,
        repr_str(),
        " does not have constant field with the name '",
        name,
        "'");
  }

  const std::string& getConstantName(size_t slot) const {
    TORCH_CHECK(constantNames_.size() == constantValues_.size());
    TORCH_CHECK(slot < constantNames_.size());
    return constantNames_[slot];
  }

  const std::string& doc_string() const {
    return doc_string_;
  }

  IValue getConstant(const std::string& name) const;

  IValue getConstant(size_t slot) const;

  c10::optional<IValue> findConstant(const std::string& name) const;

  size_t numConstants() const {
    TORCH_INTERNAL_ASSERT(constantNames_.size() == constantValues_.size());
    return constantNames_.size();
  }

  at::ArrayRef<std::string> constantNames() const {
    return constantNames_;
  }

  at::ArrayRef<IValue> constantValues() const {
    return constantValues_;
  }

  // [Internal Only] Remove constant from the ClassType
  // caller is responsible to make sure the modification is safe:
  // it is unsafe to having existing allocations
  // of this object around anymore, and any code that works on
  // the attribute is now invalid. Only newly created code is
  // valid again.
  void unsafeRemoveConstant(const std::string& name);

  TypePtr createWithContained(std::vector<TypePtr> contained_types) const override {
    auto ptr = ClassType::create(name(), compilation_unit_, is_module());
    AT_ASSERT(numAttributes() == contained_types.size());
    for(size_t i = 0; i < attributes_.size(); ++i) {
      AT_ASSERT(attributes_[i].getType()->isSubtypeOf(contained_types[i]));
      ptr->addAttribute(attributes_[i].getName(), contained_types[i]);
    }
    // Copy methods over
    for (const auto& method : methods()) {
      ptr->addMethod(method);
    }
    return ptr;
  }

  bool is_module() const override {
    return isModule_;
  }

  const std::vector<ClassAttribute>& getAttributes() const {
    return attributes_;
  }

  bool is_parameter(size_t slot) const {
    TORCH_INTERNAL_ASSERT(
        is_module(), "asking for parameterSlots of non-Module");
    return attributes_.at(slot).getKind() == AttributeKind::PARAMETER;
  }

  bool is_buffer(size_t slot) const {
    TORCH_INTERNAL_ASSERT(
        is_module(), "asking for bufferWrittenSlots of non-Module");
    return attributes_.at(slot).getKind() == AttributeKind::BUFFER;
  }

  void addForwardPreHook(torch::jit::Function* pre_hook_ptr);
  void addForwardHook(torch::jit::Function* hook_ptr);
  torch::jit::Function* findForwardPreHook(const std::string& name) const;
  torch::jit::Function* findForwardHook(const std::string& name) const;
  const std::vector<torch::jit::Function*>& getForwardHooks() const;
  const std::vector<torch::jit::Function*>& getForwardPreHooks() const;

  void checkForwardPreHookSchema(
      int pre_hook_idx,
      const FunctionSchema& pre_hook_schema) const;
  void checkForwardHookSchema(
      int hook_idx,
      const FunctionSchema& hook_schema) const;

  void addMethod(torch::jit::Function* method);
  torch::jit::Function* findMethod(const std::string& name) const;
  torch::jit::Function& getMethod(const std::string& name) const;

  // adds overloaded function to the ClassType.
  // this API must be used only for overloaded methods.
  void addOverloadedMethod(torch::jit::Function* method);

  // finds and returns all mangled names of overloaded function
  // with given name. If no there is no such overloaded function,
  // returns nullptr.
  c10::optional<std::vector<std::string>> findOverloadedMethod(
      const std::string& name) const;

  torch::jit::Function* findHook(const std::string& name) const;
  torch::jit::Function& getHook(const std::string& name) const;
  bool hasMethod(const std::string& name) const;

  torch::jit::Function* findStaticMethod(const std::string& name) const;
  void addStaticMethod(torch::jit::Function* method);

  // [Internal Only] Remove method from the ClassType
  // caller is responsible to make sure the modification is safe:
  // it is unsafe to having existing allocations
  // of this object around anymore, and any code that works on
  // the attribute is now invalid. Only newly created code is
  // valid again.
  // Note this method is intended for freezing only.
  void unsafeRemoveMethod(const std::string& name);

  std::shared_ptr<CompilationUnit> compilation_unit();

  std::shared_ptr<const CompilationUnit> compilation_unit() const;

  // generate a refined version of this class.
  // It has the same name but the slot Types are subtypes of
  // the original slots. It is only valid to refine a class type in a context
  // where it is know that there are not assignments to the objects slots
  // that would invalidate the refinement.
  // These variants are not registered in the global class table.
  ClassTypePtr refine(at::ArrayRef<TypePtr> refined_slots) const;

  bool isSubtypeOfExt(const TypePtr& rhs, std::ostream* why_not) const override;

  static const TypeKind Kind = TypeKind::ClassType;

 private:
  ClassType(
      c10::optional<QualifiedName> name,
      std::weak_ptr<CompilationUnit> cu,
      bool is_module = false,
      std::string doc_string = "",
      std::vector<std::string> unresolved_class_attributes = {});

  std::string annotation_str_impl(TypePrinter printer = nullptr) const override {
    const auto& n = name().value();
    return n.qualifiedName();
  }

  void addAttribute(ClassAttribute classAttribute);
  std::string getForwardPreHookErrorMessage(int pre_hook_idx) const;
  std::string getForwardHookErrorMessage(int hook_idx) const;
  // given the mangled name, return the function pointer
  // corresponding that name.
  torch::jit::Function* getMangledOverloadedMethod(
      const std::string& name) const;

  // Mapping of attribute names -> their type.
  // NOTE: this does not contain methods, which are stored in the module
  // TODO: once modules support arbitrary ivalue attributes, we don't need this
  // anymore.
  // TODO: This is better represented as an OrderedDict, but alas it is not yet
  // available from c10

  // Mapping of constant names -> their value.
  std::vector<std::string> constantNames_;
  std::vector<IValue> constantValues_;
  // Holds method attributes
  std::weak_ptr<CompilationUnit> compilation_unit_;

  // Holds all atrributes, attribute details are found on ClassAttribute
  std::vector<ClassAttribute> attributes_;
  // Construct mirroring attributes_, only around due to the fact that `containedTypes()` method returns an ArrayRef.
  // Never fill this without using the appropriate provideNewClassAttribute method
  std::vector<TypePtr> attributeTypes_;

  // List of methods associated with this class.
  std::vector<torch::jit::Function*> methods_;
  // List of overloaded methods with this class.
  // We keep them seperate from methods_ to not break
  // previous logic.
  std::vector<torch::jit::Function*> overloaded_methods_;
  std::vector<torch::jit::Function*> staticmethods_;

  // Map that maps from a non-unique name to unique mangled overload names for
  // overloaded functions only. The reason we don't store function pointers here
  // is because getMangledOverloadedName would have harder time finding a method
  // as it has to demangle.
  std::unordered_map<std::string, std::vector<std::string>> overloaded_name_map;

  // Map of mangled name to the index of the actual overloaded function pointer
  // index in overloaded_methods_.
  std::unordered_map<std::string, int> mangled_to_function_;

  // List of hooks to be run before/after forward.
  std::vector<torch::jit::Function*> forward_hooks_;
  std::vector<torch::jit::Function*> forward_pre_hooks_;

  // List of properties exposed by this class.
  std::vector<Property> properties_;

  bool isModule_ = false;

  // Doc string of class.
  std::string doc_string_ = "";

  // For error reporting accesses to class level attributes.
  std::vector<std::string> unresolved_class_attributes_;
};

=======
>>>>>>> 1853222e
struct InterfaceType;
using InterfaceTypePtr = std::shared_ptr<InterfaceType>;
using ::torch::jit::CompilationUnit;

// Interfaces are a list of abstract methods that a class might meet.
// If a class provides those methods, it implicitly meets the interface.

// Subtype relations for Interface with ClassType:
// lhs (ClassType or InterfaceType) is a subtype of rhs if:
// 1. lhs methods are a superset of rhs methods
// 2. if rhs is module interface, the lhs must be module interface or module itself
struct TORCH_API InterfaceType : public NamedType {
  static InterfaceTypePtr create(
      QualifiedName qualifiedName, bool is_module=false);

  bool operator==(const Type& rhs) const override {
    if (auto user_rhs = rhs.castRaw<InterfaceType>()) {
      return isSubTypeImpl(*this, *user_rhs, nullptr) &&
          isSubTypeImpl(*user_rhs, *this, nullptr);
    }
    return false;
  }

  std::string str() const override {
    return std::string("InterfaceType<") + name()->name() + ">";
  }

  bool isSubtypeOfExt(const Type& rhs, std::ostream* why_not) const override;

  // try to find a method of this interface,
  // returns nullptr if not found.
  const FunctionSchema* getMethod(const std::string& name) const;
  void addMethod(FunctionSchema schema);
  const std::vector<FunctionSchema>& methods() const {
    return *methods_;
  }

  bool is_module() const override{
    return is_module_;
  }
  static const TypeKind Kind = TypeKind::InterfaceType;
  ~InterfaceType() override;
 private:
  InterfaceType(QualifiedName name, bool is_module);
  static bool isSubTypeImpl(
      const InterfaceType& lhs,
      const InterfaceType& rhs,
      std::ostream* why_not);

  std::string annotation_str_impl(TypePrinter printer = nullptr) const override {
    return name()->qualifiedName();
  }

  // shared_ptr so that this header does not have to depend on
  // FunctionSchema.h
  std::shared_ptr<std::vector<FunctionSchema>> methods_;
  // flag to distinguish if it's an interface type from a module or not
  bool is_module_;
};

template <TypeKind K>
struct EnumerationType : public Type {
static const TypeKind Kind = K;

bool operator==(const Type& rhs) const override {
  return rhs.kind() == kind();
}

protected:
EnumerationType() : Type(Kind) {}
};

struct LayoutType;
using LayoutTypePtr = std::shared_ptr<LayoutType>;
// This type represents a Generator
struct TORCH_API LayoutType : public EnumerationType<TypeKind::LayoutType> {
std::string str() const override {
return "Layout";
}
static const TypeKind Kind = TypeKind::LayoutType;
// global singleton
static const LayoutTypePtr& get();

private:
LayoutType() : EnumerationType() {}
};

struct ScalarTypeType;
using ScalarTypeTypePtr = std::shared_ptr<ScalarTypeType>;
// This type represents a Generator
struct TORCH_API ScalarTypeType : public EnumerationType<TypeKind::ScalarTypeType> {
std::string str() const override {
return "ScalarType";
}
static const TypeKind Kind = TypeKind::ScalarTypeType;
// global singleton
static const ScalarTypeTypePtr& get();

private:
ScalarTypeType() : EnumerationType() {}
};

// the common supertype of all lists,
// List[T] <: AnyList for all T
struct AnyListType;
using AnyListTypePtr = std::shared_ptr<AnyListType>;
struct TORCH_API AnyListType : public Type {
  bool operator==(const Type& rhs) const override {
    return rhs.kind() == kind();
  }
  std::string str() const override {
    return "list";
  }
  static const TypeKind Kind = TypeKind::AnyListType;
  // global singleton
  static const AnyListTypePtr& get();
private:
  AnyListType()
  : Type(TypeKind::AnyListType) {}
};

// the common supertype of all tuples,
// Tuple[T...] <: AnyTuple for all T
struct AnyTupleType;
using AnyTupleTypePtr = std::shared_ptr<AnyTupleType>;
struct TORCH_API AnyTupleType : public Type {
  bool operator==(const Type& rhs) const override {
    return rhs.kind() == kind();
  }

  std::string str() const override {
    return "tuple";
  }
  static const TypeKind Kind = TypeKind::AnyTupleType;

  // global singleton
  static const AnyTupleTypePtr& get();
private:
  AnyTupleType()
  : Type(TypeKind::AnyTupleType) {}
};

// the common supertype of all classes,
// ClassType <: AnyClassType for all classes
struct AnyClassType;
using AnyClassTypePtr = std::shared_ptr<AnyClassType>;
struct TORCH_API AnyClassType : public Type {
  bool operator==(const Type& rhs) const override {
    return rhs.kind() == kind();
  }
  std::string str() const override {
    return "AnyClassType";
  }
  static const TypeKind Kind = TypeKind::AnyClassType;
  // global singleton
  static const AnyClassTypePtr& get();
private:
  AnyClassType()
  : Type(TypeKind::AnyClassType) {}
};

inline bool IValue::isDoubleList() const {
  // note: avoids calling type() to avoid extra referencing counting for the returned type.
  return isList() && static_cast<detail::ListImpl*>(payload.u.as_intrusive_ptr)->elementType->kind() == FloatType::Kind;
}

inline bool IValue::isComplexDoubleList() const {
  // note: avoids calling type() to avoid extra referencing counting for the returned type.
  return isList() && static_cast<detail::ListImpl*>(payload.u.as_intrusive_ptr)->elementType->kind() == ComplexType::Kind;
}

inline bool IValue::isTensorList() const {
  return isList() && static_cast<detail::ListImpl*>(payload.u.as_intrusive_ptr)->elementType->kind() == TensorType::Kind;
}

inline bool IValue::isIntList() const {
  return isList() && static_cast<detail::ListImpl*>(payload.u.as_intrusive_ptr)->elementType->kind() == IntType::Kind;
}

inline bool IValue::isBoolList() const {
  return isList() && static_cast<detail::ListImpl*>(payload.u.as_intrusive_ptr)->elementType->kind() == BoolType::Kind;
}

template<>
inline std::shared_ptr<NamedType> Type::cast() {
  if (kind() == TypeKind::TupleType || kind() == TypeKind::FunctionType ||
      kind() == TypeKind::ClassType || kind() == TypeKind::InterfaceType) {
    return std::static_pointer_cast<NamedType>(shared_from_this());
  }
  return nullptr;
}

template<>
inline std::shared_ptr<const NamedType> Type::cast<NamedType>() const {
  if (kind() == TypeKind::TupleType || kind() == TypeKind::FunctionType ||
      kind() == TypeKind::ClassType || kind() == TypeKind::InterfaceType) {
    return std::static_pointer_cast<const NamedType>(shared_from_this());
  }
  return nullptr;
}

// Used as a return type when inferring the IValue type of a Python object.
struct InferredType {
  /* implicit */ InferredType(TypePtr type) : type_(std::move(type)) {}
  /* implicit */ InferredType(std::string reason)
      : type_(nullptr), reason_(std::move(reason)) {}
  TypePtr type() const {
    TORCH_INTERNAL_ASSERT(type_);
    return type_;
  }
  bool success() const {
    return type_ != nullptr;
  }
  const std::string& reason() const {
    TORCH_INTERNAL_ASSERT(!type_);
    return reason_;
  }

private:
  TypePtr type_;
  std::string reason_;
};

} // namespace c10<|MERGE_RESOLUTION|>--- conflicted
+++ resolved
@@ -1903,476 +1903,6 @@
 
 TORCH_API bool elementTypeCanBeInferredFromMembers(const TypePtr& elem_type);
 
-<<<<<<< HEAD
-// This enumerator represents the 'kind' of an attribute - a buffer, a paramter, or neither.
-// This state is mutually exclusive. Buffers and Parameters can only appear on modules.
-enum class AttributeKind {
-  BUFFER,
-  PARAMETER,
-  REGULAR_ATTRIBUTE
-};
-
-// This structure represents all notional booking entities in a class attribute: name, kind (see: AttributeKind), and type (see: TypePtr).
-// Note: This structure does not represent the value of the attribute.
-struct TORCH_API ClassAttribute {
-  public:
-  ClassAttribute(AttributeKind kind,
-  TypePtr attributeType,
-  std::string attributeName) :
-    kind_(kind),
-    attributeType_(attributeType),
-    attributeName_(std::move(attributeName)) {}
-
-  AttributeKind getKind() const {
-    return kind_;
-  }
-
-  TypePtr getType() const {
-    return attributeType_;
-  }
-
-  const std::string& getName() const {
-    return attributeName_;
-  }
-
-  private:
-  AttributeKind kind_;
-  TypePtr attributeType_;
-  std::string attributeName_;
-};
-
-/**
- * User Defined Types
- */
-
-struct ClassType;
-using ClassTypePtr = std::shared_ptr<ClassType>;
-using ::torch::jit::CompilationUnit;
-
-// This represents a class in TorchScript.
-struct TORCH_API ClassType : public NamedType {
-  // This represents an attribute of a class; a name associated with an attribute, and a
-  // getter and (optional) setter for that attribute.
-  struct Property {
-    std::string name;
-    torch::jit::Function* getter;
-    torch::jit::Function* setter;
-  };
-
-  // Create a class type with name `name` and its methods stored in `cu`.
-  static ClassTypePtr create(
-      c10::optional<QualifiedName> qualifiedName,
-      std::weak_ptr<CompilationUnit> cu,
-      bool is_module = false,
-      std::string doc_string = "",
-      std::vector<std::string> unresolved_class_attributes = {});
-
-  bool operator==(const Type& rhs) const override {
-    if (auto user_rhs = rhs.cast<ClassType>()) {
-      const auto& lhs_name = name().value();
-      const auto& rhs_name = user_rhs->name().value();
-
-      return lhs_name == rhs_name &&
-          this->compilation_unit() == user_rhs->compilation_unit();
-    }
-    return false;
-  }
-
-  std::string str() const override {
-     return annotation_str();
-  }
-
-  std::string repr_str() const override {
-    std::stringstream ss;
-    ss << str()
-       << " (of Python compilation unit at: " << compilation_unit().get() << ")";
-    return ss.str();
-  }
-
-  const std::vector<torch::jit::Function*>& methods() const;
-  const std::vector<torch::jit::Function*>& overloaded_methods() const;
-
-  TypePtr findAttribute(const std::string& name) const {
-    size_t pos = 0;
-    for (const auto& attr : attributes_) {
-      if (name == attr.getName()) {
-        break;
-      }
-      ++pos;
-    }
-
-    if (pos >= attributes_.size()) {
-      return nullptr;
-    }
-    return attributes_[pos].getType();
-  }
-
-  TypePtr getAttribute(const std::string& name) const {
-    auto type = findAttribute(name);
-    TORCH_CHECK(
-        type,
-        repr_str(),
-        " does not have an attribute with name '",
-        name,
-        "'");
-    return type;
-  }
-
-  size_t numAttributes() const {
-    return attributes_.size();
-  }
-
-  const TypePtr getAttribute(size_t slot) const {
-    AT_ASSERT(slot < attributes_.size());
-    return attributes_.at(slot).getType();
-  }
-
-  const std::string getAttributeName(size_t slot) const {
-    AT_ASSERT(slot < attributes_.size());
-    return attributes_[slot].getName();
-  }
-
-  void checkNotExist(const std::string& name, const std::string& what) const;
-
-  // Attributes are stored in a specific slot at runtime for effiency.
-  // When emitting instructions we specify the slot so that attribute access is
-  // a constant lookup
-  c10::optional<size_t> findAttributeSlot(const std::string& name) const {
-    size_t slot = 0;
-    for (const auto& attr : attributes_) {
-      if (name.compare(attr.getName()) == 0) {
-        return slot;
-      }
-      slot++;
-    }
-    return c10::nullopt;
-  }
-  size_t getAttributeSlot(const std::string& name) const {
-    if (auto r = findAttributeSlot(name)) {
-      return *r;
-    }
-    TORCH_CHECK(
-        false,
-        repr_str(),
-        " does not have an attribute with name '",
-        name,
-        "'");
-  }
-
-  bool hasAttribute(const std::string& name) const {
-    return std::find_if(
-               attributes_.cbegin(),
-               attributes_.cend(),
-               [&](const ClassAttribute& attr) { return attr.getName() == name; }) !=
-        attributes_.cend();
-  }
-
-  bool isUnresolvedClassAttribute(const std::string& name) const;
-
-  at::ArrayRef<TypePtr> containedTypes() const override {
-    return attributeTypes_;
-  }
-
-  size_t addAttribute(
-      const std::string& name,
-      const TypePtr& type,
-      bool is_parameter = false,
-      bool is_buffer = false);
-
-  // [Internal Only] Remove attribute from the ClassType,
-  // caller is responsible to make sure the modification is safe:
-  // it is unsafe to having existing allocations
-  // of this object around anymore, and any code that works on
-  // the attribute is now invalid. Only newly created code is
-  // valid again.
-  void unsafeRemoveAttribute(const std::string& name);
-
-  // [Internal Only] Change the type of an attribute of the ClassType,
-  // The caller is responsible to make sure the modification is safe:
-  // it is unsafe to maintain uses of the old type of the attribute,
-  // and any code that works on the attribute is now invalid.
-  // Only newly created code is valid again.
-  void unsafeChangeAttributeType(const std::string& name, TypePtr new_ty);
-
-  // Add attribute \p NAME if it doesn't exist or verify that it has a
-  // compatible type otherwise.
-  size_t addOrCheckAttribute(
-      const std::string& name,
-      TypePtr ty,
-      bool is_parameter = false,
-      bool is_buffer = false) {
-    auto slot_idx = findAttributeSlot(name);
-    if (!slot_idx) {
-      return addAttribute(name, ty, is_parameter, is_buffer);
-    }
-
-    TORCH_CHECK(
-        is_parameter == this->is_parameter(*slot_idx),
-        "Parameter field mismatch for the field '",
-        name,
-        "'");
-    TypePtr atype = getAttribute(*slot_idx);
-    TORCH_CHECK(
-      ty->isSubtypeOf(atype),
-      ty->repr_str(),
-      " is not compatible with the type ",
-      atype->repr_str(),
-      " for the field '",
-      name,
-      "'");
-    return *slot_idx;
-  }
-
-  // Get the property with the given \p name, if it exists on the class.
-  c10::optional<ClassType::Property> getProperty(const std::string& name);
-  // Add a property named \p name with \p getter and \p setter as its getter and setter.
-  void addProperty(const std::string& name, torch::jit::Function* getter, torch::jit::Function* setter);
-  // Get a list of all properties.
-  const std::vector<Property>& properties() const {
-    return properties_;
-  }
-
-  bool hasConstant(const std::string& name) const {
-    return std::find_if(
-               constantNames_.cbegin(),
-               constantNames_.cend(),
-               [&](const std::string& constant) { return constant == name; }) !=
-        constantNames_.cend();
-  }
-
-  size_t addConstant(const std::string& name, const IValue& value);
-
-  c10::optional<size_t> findConstantSlot(const std::string& name) const {
-    TORCH_CHECK(constantNames_.size() == constantValues_.size());
-    size_t slot = 0;
-    for (const auto& constant : constantNames_) {
-      if (name == constant) {
-        return slot;
-      }
-      slot++;
-    }
-    return c10::nullopt;
-  }
-
-  size_t getConstantSlot(const std::string& name) const {
-    if (auto r = findConstantSlot(name)) {
-      return *r;
-    }
-    TORCH_CHECK(
-        false,
-        repr_str(),
-        " does not have constant field with the name '",
-        name,
-        "'");
-  }
-
-  const std::string& getConstantName(size_t slot) const {
-    TORCH_CHECK(constantNames_.size() == constantValues_.size());
-    TORCH_CHECK(slot < constantNames_.size());
-    return constantNames_[slot];
-  }
-
-  const std::string& doc_string() const {
-    return doc_string_;
-  }
-
-  IValue getConstant(const std::string& name) const;
-
-  IValue getConstant(size_t slot) const;
-
-  c10::optional<IValue> findConstant(const std::string& name) const;
-
-  size_t numConstants() const {
-    TORCH_INTERNAL_ASSERT(constantNames_.size() == constantValues_.size());
-    return constantNames_.size();
-  }
-
-  at::ArrayRef<std::string> constantNames() const {
-    return constantNames_;
-  }
-
-  at::ArrayRef<IValue> constantValues() const {
-    return constantValues_;
-  }
-
-  // [Internal Only] Remove constant from the ClassType
-  // caller is responsible to make sure the modification is safe:
-  // it is unsafe to having existing allocations
-  // of this object around anymore, and any code that works on
-  // the attribute is now invalid. Only newly created code is
-  // valid again.
-  void unsafeRemoveConstant(const std::string& name);
-
-  TypePtr createWithContained(std::vector<TypePtr> contained_types) const override {
-    auto ptr = ClassType::create(name(), compilation_unit_, is_module());
-    AT_ASSERT(numAttributes() == contained_types.size());
-    for(size_t i = 0; i < attributes_.size(); ++i) {
-      AT_ASSERT(attributes_[i].getType()->isSubtypeOf(contained_types[i]));
-      ptr->addAttribute(attributes_[i].getName(), contained_types[i]);
-    }
-    // Copy methods over
-    for (const auto& method : methods()) {
-      ptr->addMethod(method);
-    }
-    return ptr;
-  }
-
-  bool is_module() const override {
-    return isModule_;
-  }
-
-  const std::vector<ClassAttribute>& getAttributes() const {
-    return attributes_;
-  }
-
-  bool is_parameter(size_t slot) const {
-    TORCH_INTERNAL_ASSERT(
-        is_module(), "asking for parameterSlots of non-Module");
-    return attributes_.at(slot).getKind() == AttributeKind::PARAMETER;
-  }
-
-  bool is_buffer(size_t slot) const {
-    TORCH_INTERNAL_ASSERT(
-        is_module(), "asking for bufferWrittenSlots of non-Module");
-    return attributes_.at(slot).getKind() == AttributeKind::BUFFER;
-  }
-
-  void addForwardPreHook(torch::jit::Function* pre_hook_ptr);
-  void addForwardHook(torch::jit::Function* hook_ptr);
-  torch::jit::Function* findForwardPreHook(const std::string& name) const;
-  torch::jit::Function* findForwardHook(const std::string& name) const;
-  const std::vector<torch::jit::Function*>& getForwardHooks() const;
-  const std::vector<torch::jit::Function*>& getForwardPreHooks() const;
-
-  void checkForwardPreHookSchema(
-      int pre_hook_idx,
-      const FunctionSchema& pre_hook_schema) const;
-  void checkForwardHookSchema(
-      int hook_idx,
-      const FunctionSchema& hook_schema) const;
-
-  void addMethod(torch::jit::Function* method);
-  torch::jit::Function* findMethod(const std::string& name) const;
-  torch::jit::Function& getMethod(const std::string& name) const;
-
-  // adds overloaded function to the ClassType.
-  // this API must be used only for overloaded methods.
-  void addOverloadedMethod(torch::jit::Function* method);
-
-  // finds and returns all mangled names of overloaded function
-  // with given name. If no there is no such overloaded function,
-  // returns nullptr.
-  c10::optional<std::vector<std::string>> findOverloadedMethod(
-      const std::string& name) const;
-
-  torch::jit::Function* findHook(const std::string& name) const;
-  torch::jit::Function& getHook(const std::string& name) const;
-  bool hasMethod(const std::string& name) const;
-
-  torch::jit::Function* findStaticMethod(const std::string& name) const;
-  void addStaticMethod(torch::jit::Function* method);
-
-  // [Internal Only] Remove method from the ClassType
-  // caller is responsible to make sure the modification is safe:
-  // it is unsafe to having existing allocations
-  // of this object around anymore, and any code that works on
-  // the attribute is now invalid. Only newly created code is
-  // valid again.
-  // Note this method is intended for freezing only.
-  void unsafeRemoveMethod(const std::string& name);
-
-  std::shared_ptr<CompilationUnit> compilation_unit();
-
-  std::shared_ptr<const CompilationUnit> compilation_unit() const;
-
-  // generate a refined version of this class.
-  // It has the same name but the slot Types are subtypes of
-  // the original slots. It is only valid to refine a class type in a context
-  // where it is know that there are not assignments to the objects slots
-  // that would invalidate the refinement.
-  // These variants are not registered in the global class table.
-  ClassTypePtr refine(at::ArrayRef<TypePtr> refined_slots) const;
-
-  bool isSubtypeOfExt(const TypePtr& rhs, std::ostream* why_not) const override;
-
-  static const TypeKind Kind = TypeKind::ClassType;
-
- private:
-  ClassType(
-      c10::optional<QualifiedName> name,
-      std::weak_ptr<CompilationUnit> cu,
-      bool is_module = false,
-      std::string doc_string = "",
-      std::vector<std::string> unresolved_class_attributes = {});
-
-  std::string annotation_str_impl(TypePrinter printer = nullptr) const override {
-    const auto& n = name().value();
-    return n.qualifiedName();
-  }
-
-  void addAttribute(ClassAttribute classAttribute);
-  std::string getForwardPreHookErrorMessage(int pre_hook_idx) const;
-  std::string getForwardHookErrorMessage(int hook_idx) const;
-  // given the mangled name, return the function pointer
-  // corresponding that name.
-  torch::jit::Function* getMangledOverloadedMethod(
-      const std::string& name) const;
-
-  // Mapping of attribute names -> their type.
-  // NOTE: this does not contain methods, which are stored in the module
-  // TODO: once modules support arbitrary ivalue attributes, we don't need this
-  // anymore.
-  // TODO: This is better represented as an OrderedDict, but alas it is not yet
-  // available from c10
-
-  // Mapping of constant names -> their value.
-  std::vector<std::string> constantNames_;
-  std::vector<IValue> constantValues_;
-  // Holds method attributes
-  std::weak_ptr<CompilationUnit> compilation_unit_;
-
-  // Holds all atrributes, attribute details are found on ClassAttribute
-  std::vector<ClassAttribute> attributes_;
-  // Construct mirroring attributes_, only around due to the fact that `containedTypes()` method returns an ArrayRef.
-  // Never fill this without using the appropriate provideNewClassAttribute method
-  std::vector<TypePtr> attributeTypes_;
-
-  // List of methods associated with this class.
-  std::vector<torch::jit::Function*> methods_;
-  // List of overloaded methods with this class.
-  // We keep them seperate from methods_ to not break
-  // previous logic.
-  std::vector<torch::jit::Function*> overloaded_methods_;
-  std::vector<torch::jit::Function*> staticmethods_;
-
-  // Map that maps from a non-unique name to unique mangled overload names for
-  // overloaded functions only. The reason we don't store function pointers here
-  // is because getMangledOverloadedName would have harder time finding a method
-  // as it has to demangle.
-  std::unordered_map<std::string, std::vector<std::string>> overloaded_name_map;
-
-  // Map of mangled name to the index of the actual overloaded function pointer
-  // index in overloaded_methods_.
-  std::unordered_map<std::string, int> mangled_to_function_;
-
-  // List of hooks to be run before/after forward.
-  std::vector<torch::jit::Function*> forward_hooks_;
-  std::vector<torch::jit::Function*> forward_pre_hooks_;
-
-  // List of properties exposed by this class.
-  std::vector<Property> properties_;
-
-  bool isModule_ = false;
-
-  // Doc string of class.
-  std::string doc_string_ = "";
-
-  // For error reporting accesses to class level attributes.
-  std::vector<std::string> unresolved_class_attributes_;
-};
-
-=======
->>>>>>> 1853222e
 struct InterfaceType;
 using InterfaceTypePtr = std::shared_ptr<InterfaceType>;
 using ::torch::jit::CompilationUnit;
